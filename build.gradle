--- conflicted
+++ resolved
@@ -69,10 +69,6 @@
 
     testImplementation group: 'org.junit.jupiter', name: 'junit-jupiter-api', version: jUnitVersion
 
-<<<<<<< HEAD
-=======
-    testRuntimeOnly group: 'org.testfx', name: 'openjfx-monocle', version: 'jdk-11+26'
->>>>>>> 10586cb7
     testRuntimeOnly group: 'org.junit.jupiter', name: 'junit-jupiter-engine', version: jUnitVersion
 }
 
