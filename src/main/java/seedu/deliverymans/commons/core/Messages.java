package seedu.deliverymans.commons.core;

/**
 * Container for user visible messages.
 */
public class Messages {

    public static final String MESSAGE_UNKNOWN_COMMAND = "Unknown command";
    public static final String MESSAGE_INVALID_COMMAND_FORMAT = "Invalid command format! \n%1$s";
    public static final String MESSAGE_INVALID_PERSON_DISPLAYED_INDEX = "The person index provided is invalid!";
    public static final String MESSAGE_INVALID_RESTAURANT_DISPLAYED_INDEX = "The restaurant index provided is invalid!";
    public static final String MESSAGE_INVALID_DELIVERYMAN_DISPLAYED_INDEX =
            "The deliveryman index provided is invalid!";
    public static final String MESSAGE_INVALID_CUSTOMER_DISPLAYED_INDEX = "The customer index provided is invalid!";
    public static final String MESSAGE_PERSONS_LISTED_OVERVIEW = "%1$d persons listed!";
    public static final String MESSAGE_INVALID_SWITCH_CONTEXT = "The context to switch to is invalid!";
    public static final String MESSAGE_ALREADY_IN_CONTEXT = "Already in %1$d context!";
    public static final String MESSAGE_INVALID_QUANTITY =
            "The quantity provided is invalid! Please enter a valid integer greater than 0!";
<<<<<<< HEAD
    public static final String MESSAGE_INVALID_ORDER_DISPLAYED_INDEX = "The order index provided is invalid!";
    public static final String MESSAGE_INVALID_ORDER_TO_ASSIGN =
            "Cant you see that the order has already been assigned or completed?";
=======
    public static final String MESSAGE_INVALID_ORDER_DISPLAYED_NAME = "The order name provided is invalid!";
>>>>>>> be3b9f9a
}<|MERGE_RESOLUTION|>--- conflicted
+++ resolved
@@ -17,11 +17,9 @@
     public static final String MESSAGE_ALREADY_IN_CONTEXT = "Already in %1$d context!";
     public static final String MESSAGE_INVALID_QUANTITY =
             "The quantity provided is invalid! Please enter a valid integer greater than 0!";
-<<<<<<< HEAD
     public static final String MESSAGE_INVALID_ORDER_DISPLAYED_INDEX = "The order index provided is invalid!";
     public static final String MESSAGE_INVALID_ORDER_TO_ASSIGN =
             "Cant you see that the order has already been assigned or completed?";
-=======
     public static final String MESSAGE_INVALID_ORDER_DISPLAYED_NAME = "The order name provided is invalid!";
->>>>>>> be3b9f9a
+  
 }