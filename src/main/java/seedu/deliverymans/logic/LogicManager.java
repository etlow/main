package seedu.deliverymans.logic;

import static seedu.deliverymans.logic.parser.CliSyntax.PREFIX_CUSTOMER;
import static seedu.deliverymans.logic.parser.CliSyntax.PREFIX_FOOD;
import static seedu.deliverymans.logic.parser.CliSyntax.PREFIX_INDEX;
import static seedu.deliverymans.logic.parser.CliSyntax.PREFIX_QUANTITY;
import static seedu.deliverymans.logic.parser.CliSyntax.PREFIX_RESTAURANT;

import java.io.IOException;
import java.nio.file.Path;
import java.util.LinkedList;
import java.util.logging.Logger;
import java.util.stream.Collectors;

import javafx.collections.ObservableList;
import seedu.deliverymans.commons.core.GuiSettings;
import seedu.deliverymans.commons.core.LogsCenter;
import seedu.deliverymans.logic.commands.Command;
import seedu.deliverymans.logic.commands.CommandResult;
import seedu.deliverymans.logic.commands.exceptions.CommandException;
import seedu.deliverymans.logic.parser.ArgumentMultimap;
import seedu.deliverymans.logic.parser.ArgumentTokenizer;
import seedu.deliverymans.logic.parser.ParserUtil;
import seedu.deliverymans.logic.parser.exceptions.ParseException;
import seedu.deliverymans.logic.parser.universal.Context;
import seedu.deliverymans.logic.parser.universal.UniversalParser;
import seedu.deliverymans.model.Model;
import seedu.deliverymans.model.Name;
import seedu.deliverymans.model.customer.Customer;
import seedu.deliverymans.model.database.ReadOnlyCustomerDatabase;
import seedu.deliverymans.model.database.ReadOnlyDeliverymenDatabase;
import seedu.deliverymans.model.database.ReadOnlyOrderDatabase;
import seedu.deliverymans.model.database.ReadOnlyRestaurantDatabase;
import seedu.deliverymans.model.deliveryman.Deliveryman;
import seedu.deliverymans.model.deliveryman.deliverymanstatistics.StatisticsRecordCard;
import seedu.deliverymans.model.order.Order;
import seedu.deliverymans.model.restaurant.Restaurant;
import seedu.deliverymans.storage.Storage;

/**
 * The main LogicManager of the app.
 */
public class LogicManager implements Logic {
    public static final String FILE_OPS_ERROR_MESSAGE = "Could not save data to file: ";

    private static Context currentContext = Context.GLOBAL;

    private final Logger logger = LogsCenter.getLogger(LogicManager.class);

    private final Model model;
    private final Storage storage;
    private final TrieManager trieManager;
    private final UniversalParser universalParser;

    private LinkedList<String> currentList = new LinkedList<>();
    private Restaurant currRestaurant;

    public LogicManager(Model model, Storage storage) {
        this.model = model;
        this.storage = storage;
        this.trieManager = new TrieManager();
        universalParser = new UniversalParser();
    }

    @Override
    public CommandResult execute(String commandText) throws CommandException, ParseException {
        logger.info("----------------[USER COMMAND][" + commandText + "]");

        CommandResult commandResult;
        Command command = universalParser.parseCommand(commandText, this.currentContext);
        commandResult = command.execute(model, this);

        model.notifyChange(commandText);
        try {
            storage.saveCustomerDatabase(model.getCustomerDatabase());
            storage.saveRestaurantDatabase(model.getRestaurantDatabase());
            storage.saveDeliverymenDatabase(model.getDeliverymenDatabase());
            storage.saveOrderDatabase(model.getOrderDatabase());
        } catch (IOException ioe) {
            throw new CommandException(FILE_OPS_ERROR_MESSAGE + ioe, ioe);
        }

        return commandResult;
    }

    //=========== Autocomplete =========================================================
    @Override
    public LinkedList<String> getAutoCompleteResults(String input) {
        int firstSpace = input.indexOf(" ");
        if (firstSpace == -1) { // still entering commandWord
            return trieManager.getAutoCompleteResults(input, currentContext);
        }
        String commandWord = input.substring(0, firstSpace);

        // input is not a valid commandWord/ commandWord has no valid prefix to autocomplete
        if (!trieManager.hasPrefixes(commandWord)) {
            return new LinkedList<>();
        }
        if (input.endsWith("/")) { // entering a new prefix for the valid commandWord
            currentList = getRelevantList(input);
        }
        // still entering the input for the current prefix
        return currentList;
    }

    private LinkedList<String> getRelevantList(String input) {
        int lastSpace = input.lastIndexOf(" ");
        String prefix = input.substring(lastSpace + 1);
        switch (prefix) {
        case "c/":
<<<<<<< HEAD
            if (hasDuplicatePrefix(input, prefix)) {
                return new LinkedList<>();
            }
            return getFilteredCustomerList().stream().map(x -> x.getName().fullName)
=======
            return getFilteredCustomerList().stream().map(x -> x.getUserName().fullName)
>>>>>>> 3fb0f1d2
                    .collect(Collectors.toCollection(LinkedList::new));
        case "r/":
            if (hasDuplicatePrefix(input, prefix)) {
                return new LinkedList<>();
            }
            return getFilteredRestaurantList().stream().map(x -> x.getName().fullName)
                    .collect(Collectors.toCollection(LinkedList::new));
        case "f/":
            currRestaurant = getInputRestaurant(input);
            if (currRestaurant == null) {
                return new LinkedList<>();
            }
            return currRestaurant.getMenu().stream().map(x -> x.getName().fullName)
                    .collect(Collectors.toCollection(LinkedList::new));
        default:
            return new LinkedList<>();
        }
    }

    private boolean hasDuplicatePrefix(String input, String prefix) {
//        return Stream.of(prefixes).anyMatch(prefix -> argumentMultimap.getValue(prefix).isPresent());
        return false;
    }

    private Restaurant getInputRestaurant(String input) {
        Name restaurantName;
        ArgumentMultimap argMultimap = ArgumentTokenizer.tokenize(input, PREFIX_RESTAURANT,
                PREFIX_FOOD, PREFIX_QUANTITY, PREFIX_CUSTOMER , PREFIX_INDEX);

        // if prefix value is not present
        if (!argMultimap.getValue(PREFIX_RESTAURANT).isPresent()) {
            return null;
        }

        try {
            restaurantName = ParserUtil.parseName(argMultimap.getValue(PREFIX_RESTAURANT).get());
        } catch (ParseException pe) { // invalid Name format
            System.out.println(argMultimap.getValue(PREFIX_RESTAURANT).get());
            return null;
        }

        for (Restaurant restaurant : getFilteredRestaurantList()) {
            if (restaurant.getName().equals(restaurantName)) {
                return restaurant;
            }
        }
        return null;
    }

    //=========== Customer =============================================================

    @Override
    public ReadOnlyCustomerDatabase getCustomerDatabase() {
        return model.getCustomerDatabase();
    }

    @Override
    public ObservableList<Customer> getFilteredCustomerList() {
        return model.getFilteredCustomerList();
    }

    @Override
    public Customer getCustomerOrders() {
        return model.getCustomerOrders();
    }

    @Override
    public Path getCustomerDatabaseFilePath() {
        return model.getCustomerDatabaseFilePath();
    }

    //=========== Deliveryman =============================================================
    @Override
    public ReadOnlyDeliverymenDatabase getDeliverymenDatabase() {
        return model.getDeliverymenDatabase();
    }

    @Override
    public ObservableList<Deliveryman> getFilteredDeliverymenList() {
        return model.getFilteredDeliverymenList();
    }

    @Override
    public Path getDeliverymenDatabaseFilePath() {
        return model.getDeliverymenDatabaseFilePath();
    }

    @Override
    public ObservableList<Deliveryman> getAvailableDeliverymenList() {
        return model.getAvailableMenList();
    }

    @Override
    public ObservableList<Deliveryman> getUnavailableDeliverymenList() {
        return model.getUnavailableMenList();
    }

    @Override
    public ObservableList<Deliveryman> getDeliveringDeliverymenList() {
        return model.getDeliveringMenList();
    }

    @Override
    public StatisticsRecordCard getDeliverymenStatusStats() {
        return model.getDeliverymenStatusStats();
    }

    //=========== Restaurant =============================================================
    @Override
    public ReadOnlyRestaurantDatabase getRestaurantDatabase() {
        return model.getRestaurantDatabase();
    }

    @Override
    public ObservableList<Restaurant> getFilteredRestaurantList() {
        return model.getFilteredRestaurantList();
    }

    @Override
    public ObservableList<Restaurant> getEditingRestaurantList() {
        return model.getEditingRestaurantList();
    }

    @Override
    public Path getRestaurantDatabaseFilePath() {
        return model.getRestaurantDatabaseFilePath();
    }

    //=========== Order =============================================================
    @Override
    public ReadOnlyOrderDatabase getOrderBook() {
        return model.getOrderDatabase();
    }

    @Override
    public ObservableList<Order> getFilteredOrderList() {
        return model.getFilteredOrderList();
    }

    @Override
    public Path getOrderBookFilePath() {
        return model.getOrderBookFilePath();
    }

    @Override
    public GuiSettings getGuiSettings() {
        return model.getGuiSettings();
    }

    @Override
    public void setGuiSettings(GuiSettings guiSettings) {
        model.setGuiSettings(guiSettings);
    }

    //=============Context======================
    @Override
    public void setContext(Context context) {
        this.currentContext = context;
    }

    public static Context getContext() {
        return currentContext;
    }
}<|MERGE_RESOLUTION|>--- conflicted
+++ resolved
@@ -21,6 +21,7 @@
 import seedu.deliverymans.logic.parser.ArgumentMultimap;
 import seedu.deliverymans.logic.parser.ArgumentTokenizer;
 import seedu.deliverymans.logic.parser.ParserUtil;
+import seedu.deliverymans.logic.parser.Prefix;
 import seedu.deliverymans.logic.parser.exceptions.ParseException;
 import seedu.deliverymans.logic.parser.universal.Context;
 import seedu.deliverymans.logic.parser.universal.UniversalParser;
@@ -108,14 +109,10 @@
         String prefix = input.substring(lastSpace + 1);
         switch (prefix) {
         case "c/":
-<<<<<<< HEAD
             if (hasDuplicatePrefix(input, prefix)) {
                 return new LinkedList<>();
             }
-            return getFilteredCustomerList().stream().map(x -> x.getName().fullName)
-=======
             return getFilteredCustomerList().stream().map(x -> x.getUserName().fullName)
->>>>>>> 3fb0f1d2
                     .collect(Collectors.toCollection(LinkedList::new));
         case "r/":
             if (hasDuplicatePrefix(input, prefix)) {
@@ -136,8 +133,7 @@
     }
 
     private boolean hasDuplicatePrefix(String input, String prefix) {
-//        return Stream.of(prefixes).anyMatch(prefix -> argumentMultimap.getValue(prefix).isPresent());
-        return false;
+        return ParserUtil.hasRepeatedPrefix(input, new Prefix(prefix));
     }
 
     private Restaurant getInputRestaurant(String input) {
