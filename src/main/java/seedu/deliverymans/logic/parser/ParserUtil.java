--- conflicted
+++ resolved
@@ -110,7 +110,6 @@
         return tagSet;
     }
 
-<<<<<<< HEAD
     public static boolean parseBoolean(String bool) throws ParseException {
         requireNonNull(bool);
         String trimmedBool = bool.trim();
@@ -119,7 +118,8 @@
             throw new ParseException("Completed should be true or false");
         }
         return isCompleted;
-=======
+    }
+
     /**
      * Parses a {@code String price} into a {@code BigDecimal}.
      * Leading and trailing whitespaces will be trimmed.
@@ -150,6 +150,5 @@
         } catch (NumberFormatException e) {
             throw new ParseException(e.getMessage(), e);
         }
->>>>>>> af2a099e
     }
 }