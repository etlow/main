package seedu.deliverymans.logic.commands.universal;

import static java.util.Objects.requireNonNull;
import static seedu.deliverymans.logic.parser.CliSyntax.PREFIX_CUSTOMER;
import static seedu.deliverymans.logic.parser.CliSyntax.PREFIX_FOOD;
import static seedu.deliverymans.logic.parser.CliSyntax.PREFIX_QUANTITY;
import static seedu.deliverymans.logic.parser.CliSyntax.PREFIX_RESTAURANT;

import java.util.Map;

import seedu.deliverymans.logic.Logic;
import seedu.deliverymans.logic.commands.Command;
import seedu.deliverymans.logic.commands.CommandResult;
import seedu.deliverymans.logic.commands.exceptions.CommandException;
import seedu.deliverymans.model.Model;
import seedu.deliverymans.model.Name;
import seedu.deliverymans.model.customer.Customer;
import seedu.deliverymans.model.deliveryman.Deliveryman;
<<<<<<< HEAD
import seedu.deliverymans.model.deliveryman.exceptions.NoMoreAvailableDeliverymanException;
=======
>>>>>>> 7f55ac67
import seedu.deliverymans.model.food.Food;
import seedu.deliverymans.model.order.Order;
import seedu.deliverymans.model.restaurant.Restaurant;

/**
 * Order command
 */
public class AddOrderCommand extends Command {
    public static final String COMMAND_WORD = "add_order";

    public static final String MESSAGE_USAGE = COMMAND_WORD
            + ": Adds an order to the manager. "
            + "Parameters: "
            + "[" + PREFIX_CUSTOMER + "CUSTOMER]\n"
            + "[" + PREFIX_RESTAURANT + "RESTAURANT]\n"
            + "[" + PREFIX_FOOD + "FOOD]\n"
            + "[" + PREFIX_QUANTITY + "QUANTITY]...\n"
            + "Example: " + COMMAND_WORD + " "
            + PREFIX_CUSTOMER + "Alex Yeoh "
            + PREFIX_RESTAURANT + "KFC "
            + PREFIX_FOOD + "3 Piece Chicken "
            + PREFIX_QUANTITY + "3 "
            + PREFIX_FOOD + "Chicken Nuggets "
            + PREFIX_QUANTITY + "20";

    public static final String MESSAGE_SUCCESS_ADD = "New order added: %1$s";
    public static final String MESSAGE_DUPLICATE_ORDER = "This order already exists";
    public static final String MESSAGE_DELIVERYMAN_UNAVAILABLE = "The deliveryman is unavailable!";
    public static final String MESSAGE_INVALID_CUSTOMER = "The customer does not exist!";
    public static final String MESSAGE_INVALID_DELIVERYMAN = "The deliveryman does not exist!";
    public static final String MESSAGE_INVALID_RESTAURANT = "The restaurant does not exist!";
    public static final String MESSAGE_INVALID_FOOD = "The food does not exist in the restaurant's menu!";

    private final Order toAdd;
    private final Order orderToDelete;
    private final boolean isAddOrder; // true -> new add order, false -> edit order

    public AddOrderCommand(Order toAdd, boolean isAddOrder) {
        requireNonNull(toAdd);
        this.toAdd = toAdd;
        this.orderToDelete = null;
        this.isAddOrder = isAddOrder;
    }

    AddOrderCommand(Order toAdd, Order orderToDelete, boolean isAddOrder) {
        requireNonNull(toAdd);
        this.toAdd = toAdd;
        this.orderToDelete = orderToDelete;
        this.isAddOrder = isAddOrder;
    }

    @Override
    public CommandResult execute(Model model, Logic logic) throws CommandException {
        Customer customerToAdd = null;
        Restaurant restaurantToAdd = null;
        Name deliverymanToAdd = null;

        // Customer validity check
        for (Customer customer : model.getFilteredCustomerList()) {
            if (customer.getName().equals(toAdd.getCustomer())) {
                customerToAdd = customer;
                break;
            }
        }
        if (customerToAdd == null) {
            throw new CommandException(MESSAGE_INVALID_CUSTOMER);
        }

        // Restaurant validity check
        for (Restaurant restaurant : model.getFilteredRestaurantList()) {
            if (restaurant.getName().equals(toAdd.getRestaurant())) {
                restaurantToAdd = restaurant;
                break;
            }
        }
        if (restaurantToAdd == null) {
            throw new CommandException(MESSAGE_INVALID_RESTAURANT);
        }

        // Food validity check
        Map<Name, Integer> foodNameList = toAdd.getFoodList();
        for (Name foodName : foodNameList.keySet()) {
            boolean validFood = false;
            for (Food food : restaurantToAdd.getMenu()) {
                if (food.getName().equals(foodName)) {
                    validFood = true;
                    break;
                }
            }
            if (!validFood) {
                throw new CommandException(MESSAGE_INVALID_FOOD);
            }
        }

        // Deliveryman validity check
<<<<<<< HEAD

=======
>>>>>>> 7f55ac67
        if (toAdd.getDeliveryman().fullName.equals("Unassigned")) {
            deliverymanToAdd = model.getOneAvailableDeliveryman();
            if (deliverymanToAdd == null) {
                deliverymanToAdd = toAdd.getDeliveryman();
            }
        } else {
            for (Deliveryman deliveryman : model.getFilteredDeliverymenList()) {
                if (deliveryman.getName().equals(toAdd.getDeliveryman())) {
                    final String desc = deliveryman.getStatus().getDescription();
                    if (desc.equals("AVAILABLE")) {
                        deliverymanToAdd = deliveryman.getName();
                        // Set deliveryman status here
                    } else {
                        throw new CommandException(MESSAGE_DELIVERYMAN_UNAVAILABLE);
                    }
                    break;
                }
            }
            if (deliverymanToAdd == null) {
                throw new CommandException(MESSAGE_INVALID_DELIVERYMAN);
            }
        }

<<<<<<< HEAD
=======
        // Alternative: Add command wont work if no available deliveryman
>>>>>>> 7f55ac67
        /*
        try {
            deliverymanToAdd = model.getOneAvailableDeliveryman();
            toAdd.setDeliveryman(deliverymanToAdd);
<<<<<<< HEAD
        } catch (NoMoreAvailableDeliverymanException amade) {} */
=======
        } catch (NoMoreAvailableDeliverymanException nmade) {
            throw new NoMoreAvailableDeliverymanException(); // remove if you want order to be continued to be added
        }
         */
>>>>>>> 7f55ac67


        // Instantiating the order
        Order order = new Order.OrderBuilder().setCustomer(customerToAdd.getName())
                .setRestaurant(restaurantToAdd.getName()).setDeliveryman(deliverymanToAdd)
                .setFood(foodNameList).setCompleted(toAdd.isCompleted()).completeOrder();

        // Setting orders to customers
        customerToAdd.addOrder(order);
        restaurantToAdd.addOrder(order);

        if (model.hasOrder(order)) {
            throw new CommandException(MESSAGE_DUPLICATE_ORDER);
        }

        // Adding of order into the model and printing of success message depending on adding/editing order
        if (isAddOrder) { // Add order
            model.addOrder(order);
        } else { // Edit order
            // removeOrderFromDatabases(model, orderToDelete);
            model.setOrder(orderToDelete, order);
        }
        return new CommandResult(String.format(MESSAGE_SUCCESS_ADD, order));
    }

    /*
    private void removeOrderFromDatabases(Model model, Order orderToDelete) {
        for (Customer customer: model.getFilteredCustomerList()) {
            if (customer.getName().equals(orderToDelete.getCustomer())) {
                customer.getOrders().remove(orderToDelete);
                break;
            }
        }
        for (Restaurant restaurant: model.getFilteredRestaurantList()) {
            if (restaurant.getName().equals(orderToDelete.getRestaurant())) {
                restaurant.getOrders().remove(orderToDelete);
                break;
            }
        }
        // repeat for deliveryman if relevant
    }
     */

    @Override
    public boolean equals(Object other) {
        return other == this // short circuit if same object
                || (other instanceof AddOrderCommand // instanceof handles nulls
                && toAdd.equals(((AddOrderCommand) other).toAdd));
    }

}<|MERGE_RESOLUTION|>--- conflicted
+++ resolved
@@ -16,10 +16,9 @@
 import seedu.deliverymans.model.Name;
 import seedu.deliverymans.model.customer.Customer;
 import seedu.deliverymans.model.deliveryman.Deliveryman;
-<<<<<<< HEAD
+
 import seedu.deliverymans.model.deliveryman.exceptions.NoMoreAvailableDeliverymanException;
-=======
->>>>>>> 7f55ac67
+
 import seedu.deliverymans.model.food.Food;
 import seedu.deliverymans.model.order.Order;
 import seedu.deliverymans.model.restaurant.Restaurant;
@@ -115,10 +114,7 @@
         }
 
         // Deliveryman validity check
-<<<<<<< HEAD
-
-=======
->>>>>>> 7f55ac67
+
         if (toAdd.getDeliveryman().fullName.equals("Unassigned")) {
             deliverymanToAdd = model.getOneAvailableDeliveryman();
             if (deliverymanToAdd == null) {
@@ -142,22 +138,15 @@
             }
         }
 
-<<<<<<< HEAD
-=======
         // Alternative: Add command wont work if no available deliveryman
->>>>>>> 7f55ac67
         /*
         try {
             deliverymanToAdd = model.getOneAvailableDeliveryman();
             toAdd.setDeliveryman(deliverymanToAdd);
-<<<<<<< HEAD
-        } catch (NoMoreAvailableDeliverymanException amade) {} */
-=======
         } catch (NoMoreAvailableDeliverymanException nmade) {
             throw new NoMoreAvailableDeliverymanException(); // remove if you want order to be continued to be added
         }
          */
->>>>>>> 7f55ac67
 
 
         // Instantiating the order
