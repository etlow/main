--- conflicted
+++ resolved
@@ -74,28 +74,21 @@
             }
         }
 
-<<<<<<< HEAD
-        // String MESSAGE_ASSIGN_NEXT_ORDER;
         model.assignUnassignedOrder();
         /*
-=======
         String messageAssignNextOrder;
         Order unassigned = model.getUnassignedOrder();
->>>>>>> b105d8b2
         if (unassigned == null) {
             messageAssignNextOrder = "Great job! No other orders to assign.";
         } else {
             new AssignOrderCommand(unassigned.getOrderName()).execute(model);
             messageAssignNextOrder = String.format("Assigning next order: %s", unassigned.getOrderName().fullName);
         }
+        return new CommandResult(String.format(MESSAGE_COMPLETE_ORDER_SUCCESS + "\n"
+                + messageAssignNextOrder, orderToComplete)); */
 
-        return new CommandResult(String.format(MESSAGE_COMPLETE_ORDER_SUCCESS + "\n"
-<<<<<<< HEAD
-                + MESSAGE_ASSIGN_NEXT_ORDER, orderToComplete)); */
         return new CommandResult(String.format(MESSAGE_COMPLETE_ORDER_SUCCESS + "\n", orderToComplete));
-=======
-                + messageAssignNextOrder, orderToComplete));
->>>>>>> b105d8b2
+
     }
 
     public static LinkedList<Prefix> getPrefixesList() {
