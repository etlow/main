package seedu.deliverymans;

import java.io.IOException;
import java.nio.file.Path;
import java.util.Optional;
import java.util.logging.Logger;

import javafx.application.Application;
import javafx.stage.Stage;
import seedu.deliverymans.commons.core.Config;
import seedu.deliverymans.commons.core.LogsCenter;
import seedu.deliverymans.commons.core.Version;
import seedu.deliverymans.commons.exceptions.DataConversionException;
import seedu.deliverymans.commons.util.ConfigUtil;
import seedu.deliverymans.commons.util.StringUtil;
import seedu.deliverymans.logic.Logic;
import seedu.deliverymans.logic.LogicManager;
import seedu.deliverymans.model.Model;
import seedu.deliverymans.model.ModelManager;
import seedu.deliverymans.model.ReadOnlyUserPrefs;
import seedu.deliverymans.model.UserPrefs;
import seedu.deliverymans.model.addressbook.AddressBook;
import seedu.deliverymans.model.addressbook.ReadOnlyAddressBook;
import seedu.deliverymans.model.database.CustomerDatabase;
import seedu.deliverymans.model.database.DeliverymenDatabase;
import seedu.deliverymans.model.database.OrderBook;
import seedu.deliverymans.model.database.ReadOnlyCustomerDatabase;
import seedu.deliverymans.model.database.ReadOnlyDeliverymenDatabase;
import seedu.deliverymans.model.database.ReadOnlyOrderBook;
import seedu.deliverymans.model.database.ReadOnlyRestaurantDatabase;
import seedu.deliverymans.model.database.RestaurantDatabase;
import seedu.deliverymans.model.util.SampleDataUtil;
import seedu.deliverymans.storage.AddressBookStorage;
import seedu.deliverymans.storage.JsonAddressBookStorage;
import seedu.deliverymans.storage.JsonOrderBookStorage;
import seedu.deliverymans.storage.JsonUserPrefsStorage;
import seedu.deliverymans.storage.OrderBookStorage;
import seedu.deliverymans.storage.Storage;
import seedu.deliverymans.storage.StorageManager;
import seedu.deliverymans.storage.UserPrefsStorage;
<<<<<<< HEAD
import seedu.deliverymans.storage.deliveryman.DeliverymenDatabaseStorage;
import seedu.deliverymans.storage.deliveryman.JsonDeliverymenDatabaseStorage;
=======
import seedu.deliverymans.storage.customer.CustomerDatabaseStorage;
import seedu.deliverymans.storage.customer.JsonCustomerDatabaseStorage;
>>>>>>> fbc4bbba
import seedu.deliverymans.storage.restaurant.JsonRestaurantDatabaseStorage;
import seedu.deliverymans.storage.restaurant.RestaurantDatabaseStorage;
import seedu.deliverymans.ui.Ui;
import seedu.deliverymans.ui.UiManager;

/**
 * Runs the application.
 */
public class MainApp extends Application {

    public static final Version VERSION = new Version(0, 6, 0, true);

    private static final Logger logger = LogsCenter.getLogger(MainApp.class);

    protected Ui ui;
    protected Logic logic;
    protected Storage storage;
    protected Model model;
    protected Config config;

    @Override
    public void init() throws Exception {
        logger.info("=============================[ Initializing AddressBook ]===========================");
        super.init();

        AppParameters appParameters = AppParameters.parse(getParameters());
        config = initConfig(appParameters.getConfigPath());

        UserPrefsStorage userPrefsStorage = new JsonUserPrefsStorage(config.getUserPrefsFilePath());
        UserPrefs userPrefs = initPrefs(userPrefsStorage);
        AddressBookStorage addressBookStorage = new JsonAddressBookStorage(userPrefs.getAddressBookFilePath());
        CustomerDatabaseStorage customerDatabaseStorage =
                new JsonCustomerDatabaseStorage(userPrefs.getCustomerDatabaseFilePath());
        RestaurantDatabaseStorage restaurantDatabaseStorage =
                new JsonRestaurantDatabaseStorage(userPrefs.getRestaurantDatabaseFilePath());
        OrderBookStorage orderBookStorage = new JsonOrderBookStorage(userPrefs.getOrderBookFilePath());
<<<<<<< HEAD
        DeliverymenDatabaseStorage deliverymenDatabaseStorage =
                new JsonDeliverymenDatabaseStorage(userPrefs.getDeliverymenDatabaseFilePath());
        storage = new StorageManager(addressBookStorage, restaurantDatabaseStorage, orderBookStorage,
                deliverymenDatabaseStorage, userPrefsStorage);
=======
        storage = new StorageManager(addressBookStorage, customerDatabaseStorage, restaurantDatabaseStorage,
                orderBookStorage, userPrefsStorage);
>>>>>>> fbc4bbba

        initLogging(config);

        model = initModelManager(storage, userPrefs);

        logic = new LogicManager(model, storage);

        ui = new UiManager(logic);
    }

    /**
     * Returns a {@code ModelManager} with the data from {@code storage}'s address book and {@code userPrefs}. <br>
     * The data from the sample address book will be used instead if {@code storage}'s address book is not found,
     * or an empty address book will be used instead if errors occur when reading {@code storage}'s address book.
     */
    private Model initModelManager(Storage storage, ReadOnlyUserPrefs userPrefs) {
        Optional<ReadOnlyAddressBook> addressBookOptional;
<<<<<<< HEAD
        Optional<ReadOnlyDeliverymenDatabase> deliverymenDatabaseOptional;
=======
        Optional<ReadOnlyCustomerDatabase> customerDatabaseOptional;
>>>>>>> fbc4bbba
        Optional<ReadOnlyRestaurantDatabase> restaurantDatabaseOptional;
        Optional<ReadOnlyOrderBook> orderBookOptional;

        ReadOnlyAddressBook initialAddressData;
        ReadOnlyCustomerDatabase initialCustomerData;
        ReadOnlyRestaurantDatabase initialRestaurantData;
        ReadOnlyDeliverymenDatabase initialDeliverymenData;
        ReadOnlyOrderBook initialOrderData;

        try {
            addressBookOptional = storage.readAddressBook();
            if (!addressBookOptional.isPresent()) {
                logger.info("Data file not found. Will be starting with a sample AddressBook");
            }
            initialAddressData = addressBookOptional.orElseGet(SampleDataUtil::getSampleAddressBook);
        } catch (DataConversionException e) {
            logger.warning("Data file not in the correct format. Will be starting with an empty AddressBook");
            initialAddressData = new AddressBook();
        } catch (IOException e) {
            logger.warning("Problem while reading from the file. Will be starting with an empty AddressBook");
            initialAddressData = new AddressBook();
        }

        try {
            customerDatabaseOptional = storage.readCustomerDatabase();
            if (!customerDatabaseOptional.isPresent()) {
                logger.info("Data file not found. Will be starting with a sample CustomerDatabase");
            }
            initialCustomerData = customerDatabaseOptional.orElseGet(SampleDataUtil::getSampleCustomerDatabase);
        } catch (DataConversionException e) {
            logger.warning("Data file not in the correct format. "
                    + "Will be starting with an empty CustomerDatabase");
            initialCustomerData = new CustomerDatabase();
        } catch (IOException e) {
            logger.warning("Problem while reading from the file. "
                    + "Will be starting with an empty CustomerDatabase");
            initialCustomerData = new CustomerDatabase();
        }

        try {
            deliverymenDatabaseOptional = storage.readDeliverymenDatabase();
            if (!deliverymenDatabaseOptional.isPresent()) {
                logger.info("Data file not found. Will be starting with a sample RestaurantDatabase");
            }
            initialDeliverymenData =
                    deliverymenDatabaseOptional.orElseGet(SampleDataUtil::getSampleDeliverymenDatabase);
        } catch (DataConversionException e) {
            logger.warning("Data file not in the correct format. "
                    + "Will be starting with an empty RestaurantDatabase");
            initialDeliverymenData = new DeliverymenDatabase();
        } catch (IOException e) {
            logger.warning("Problem while reading from the file. "
                    + "Will be starting with an empty RestaurantDatabase");
            initialDeliverymenData = new DeliverymenDatabase();
        }

        try {
            restaurantDatabaseOptional = storage.readRestaurantDatabase();
            if (!restaurantDatabaseOptional.isPresent()) {
                logger.info("Data file not found. Will be starting with a sample RestaurantDatabase");
            }
            initialRestaurantData = restaurantDatabaseOptional.orElseGet(SampleDataUtil::getSampleRestaurantDatabase);
        } catch (DataConversionException e) {
            logger.warning("Data file not in the correct format. "
                    + "Will be starting with an empty RestaurantDatabase");
            initialRestaurantData = new RestaurantDatabase();
        } catch (IOException e) {
            logger.warning("Problem while reading from the file. "
                    + "Will be starting with an empty RestaurantDatabase");
            initialRestaurantData = new RestaurantDatabase();
        }

        try {
            orderBookOptional = storage.readOrderBook();
            if (!orderBookOptional.isPresent()) {
                logger.info("Data file not found. Will be starting with a sample OrderBook");
            }
            initialOrderData = orderBookOptional.orElseGet(SampleDataUtil::getSampleOrderBook);
        } catch (DataConversionException e) {
            logger.warning("Data file not in the correct format. Will be starting with an empty OrderBook");
            initialOrderData = new OrderBook();
        } catch (IOException e) {
            logger.warning("Problem while reading from the file. Will be starting with an empty OrderBook");
            initialOrderData = new OrderBook();
        }

        return new ModelManager(initialAddressData, initialCustomerData, initialDeliverymenData, initialRestaurantData,
                initialOrderData, userPrefs);
    }

    private void initLogging(Config config) {
        LogsCenter.init(config);
    }

    /**
     * Returns a {@code Config} using the file at {@code configFilePath}. <br>
     * The default file path {@code Config#DEFAULT_CONFIG_FILE} will be used instead
     * if {@code configFilePath} is null.
     */
    protected Config initConfig(Path configFilePath) {
        Config initializedConfig;
        Path configFilePathUsed;

        configFilePathUsed = Config.DEFAULT_CONFIG_FILE;

        if (configFilePath != null) {
            logger.info("Custom Config file specified " + configFilePath);
            configFilePathUsed = configFilePath;
        }

        logger.info("Using config file : " + configFilePathUsed);

        try {
            Optional<Config> configOptional = ConfigUtil.readConfig(configFilePathUsed);
            initializedConfig = configOptional.orElse(new Config());
        } catch (DataConversionException e) {
            logger.warning("Config file at " + configFilePathUsed + " is not in the correct format. "
                    + "Using default config properties");
            initializedConfig = new Config();
        }

        //Update config file in case it was missing to begin with or there are new/unused fields
        try {
            ConfigUtil.saveConfig(initializedConfig, configFilePathUsed);
        } catch (IOException e) {
            logger.warning("Failed to save config file : " + StringUtil.getDetails(e));
        }
        return initializedConfig;
    }

    /**
     * Returns a {@code UserPrefs} using the file at {@code storage}'s user prefs file path,
     * or a new {@code UserPrefs} with default configuration if errors occur when
     * reading from the file.
     */
    protected UserPrefs initPrefs(UserPrefsStorage storage) {
        Path prefsFilePath = storage.getUserPrefsFilePath();
        logger.info("Using prefs file : " + prefsFilePath);

        UserPrefs initializedPrefs;
        try {
            Optional<UserPrefs> prefsOptional = storage.readUserPrefs();
            initializedPrefs = prefsOptional.orElse(new UserPrefs());
        } catch (DataConversionException e) {
            logger.warning("UserPrefs file at " + prefsFilePath + " is not in the correct format. "
                    + "Using default user prefs");
            initializedPrefs = new UserPrefs();
        } catch (IOException e) {
            logger.warning("Problem while reading from the file. Will be starting with an empty AddressBook");
            initializedPrefs = new UserPrefs();
        }

        //Update prefs file in case it was missing to begin with or there are new/unused fields
        try {
            storage.saveUserPrefs(initializedPrefs);
        } catch (IOException e) {
            logger.warning("Failed to save config file : " + StringUtil.getDetails(e));
        }

        return initializedPrefs;
    }

    @Override
    public void start(Stage primaryStage) {
        logger.info("Starting AddressBook " + MainApp.VERSION);
        ui.start(primaryStage);
    }

    @Override
    public void stop() {
        logger.info("============================ [ Stopping Address Book ] =============================");
        try {
            storage.saveUserPrefs(model.getUserPrefs());
        } catch (IOException e) {
            logger.severe("Failed to save preferences " + StringUtil.getDetails(e));
        }
    }
}<|MERGE_RESOLUTION|>--- conflicted
+++ resolved
@@ -38,13 +38,10 @@
 import seedu.deliverymans.storage.Storage;
 import seedu.deliverymans.storage.StorageManager;
 import seedu.deliverymans.storage.UserPrefsStorage;
-<<<<<<< HEAD
+import seedu.deliverymans.storage.customer.CustomerDatabaseStorage;
+import seedu.deliverymans.storage.customer.JsonCustomerDatabaseStorage;
 import seedu.deliverymans.storage.deliveryman.DeliverymenDatabaseStorage;
 import seedu.deliverymans.storage.deliveryman.JsonDeliverymenDatabaseStorage;
-=======
-import seedu.deliverymans.storage.customer.CustomerDatabaseStorage;
-import seedu.deliverymans.storage.customer.JsonCustomerDatabaseStorage;
->>>>>>> fbc4bbba
 import seedu.deliverymans.storage.restaurant.JsonRestaurantDatabaseStorage;
 import seedu.deliverymans.storage.restaurant.RestaurantDatabaseStorage;
 import seedu.deliverymans.ui.Ui;
@@ -81,15 +78,10 @@
         RestaurantDatabaseStorage restaurantDatabaseStorage =
                 new JsonRestaurantDatabaseStorage(userPrefs.getRestaurantDatabaseFilePath());
         OrderBookStorage orderBookStorage = new JsonOrderBookStorage(userPrefs.getOrderBookFilePath());
-<<<<<<< HEAD
         DeliverymenDatabaseStorage deliverymenDatabaseStorage =
                 new JsonDeliverymenDatabaseStorage(userPrefs.getDeliverymenDatabaseFilePath());
-        storage = new StorageManager(addressBookStorage, restaurantDatabaseStorage, orderBookStorage,
-                deliverymenDatabaseStorage, userPrefsStorage);
-=======
-        storage = new StorageManager(addressBookStorage, customerDatabaseStorage, restaurantDatabaseStorage,
-                orderBookStorage, userPrefsStorage);
->>>>>>> fbc4bbba
+        storage = new StorageManager(addressBookStorage, customerDatabaseStorage, deliverymenDatabaseStorage,
+                restaurantDatabaseStorage, orderBookStorage, userPrefsStorage);
 
         initLogging(config);
 
@@ -107,11 +99,8 @@
      */
     private Model initModelManager(Storage storage, ReadOnlyUserPrefs userPrefs) {
         Optional<ReadOnlyAddressBook> addressBookOptional;
-<<<<<<< HEAD
+        Optional<ReadOnlyCustomerDatabase> customerDatabaseOptional;
         Optional<ReadOnlyDeliverymenDatabase> deliverymenDatabaseOptional;
-=======
-        Optional<ReadOnlyCustomerDatabase> customerDatabaseOptional;
->>>>>>> fbc4bbba
         Optional<ReadOnlyRestaurantDatabase> restaurantDatabaseOptional;
         Optional<ReadOnlyOrderBook> orderBookOptional;
 
