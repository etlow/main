package seedu.deliverymans;

import java.io.IOException;
import java.nio.file.Path;
import java.util.Optional;
import java.util.logging.Logger;

import javafx.application.Application;
import javafx.stage.Stage;
import seedu.deliverymans.commons.core.Config;
import seedu.deliverymans.commons.core.LogsCenter;
import seedu.deliverymans.commons.core.Version;
import seedu.deliverymans.commons.exceptions.DataConversionException;
import seedu.deliverymans.commons.util.ConfigUtil;
import seedu.deliverymans.commons.util.StringUtil;
import seedu.deliverymans.logic.Logic;
import seedu.deliverymans.logic.LogicManager;
import seedu.deliverymans.model.Model;
import seedu.deliverymans.model.ModelManager;
import seedu.deliverymans.model.OrderBook;
import seedu.deliverymans.model.ReadOnlyOrderBook;
import seedu.deliverymans.model.ReadOnlyUserPrefs;
import seedu.deliverymans.model.UserPrefs;
import seedu.deliverymans.model.addressbook.AddressBook;
import seedu.deliverymans.model.addressbook.ReadOnlyAddressBook;
import seedu.deliverymans.model.addressbook.util.SampleDataUtil;
import seedu.deliverymans.model.database.CustomerDatabase;
import seedu.deliverymans.model.database.ReadOnlyCustomerDatabase;
import seedu.deliverymans.storage.AddressBookStorage;
import seedu.deliverymans.storage.JsonAddressBookStorage;
import seedu.deliverymans.storage.JsonOrderBookStorage;
import seedu.deliverymans.storage.JsonUserPrefsStorage;
import seedu.deliverymans.storage.OrderBookStorage;
import seedu.deliverymans.storage.Storage;
import seedu.deliverymans.storage.StorageManager;
import seedu.deliverymans.storage.UserPrefsStorage;
import seedu.deliverymans.ui.Ui;
import seedu.deliverymans.ui.UiManager;

/**
 * Runs the application.
 */
public class MainApp extends Application {

    public static final Version VERSION = new Version(0, 6, 0, true);

    private static final Logger logger = LogsCenter.getLogger(MainApp.class);

    protected Ui ui;
    protected Logic logic;
    protected Storage storage;
    protected Model model;
    protected Config config;

    @Override
    public void init() throws Exception {
        logger.info("=============================[ Initializing AddressBook ]===========================");
        super.init();

        AppParameters appParameters = AppParameters.parse(getParameters());
        config = initConfig(appParameters.getConfigPath());

        UserPrefsStorage userPrefsStorage = new JsonUserPrefsStorage(config.getUserPrefsFilePath());
        UserPrefs userPrefs = initPrefs(userPrefsStorage);
        AddressBookStorage addressBookStorage = new JsonAddressBookStorage(userPrefs.getAddressBookFilePath());
        OrderBookStorage orderBookStorage = new JsonOrderBookStorage(userPrefs.getOrderBookFilePath());
        storage = new StorageManager(addressBookStorage, orderBookStorage, userPrefsStorage);

        initLogging(config);

        model = initModelManager(storage, userPrefs);

        logic = new LogicManager(model, storage);

        ui = new UiManager(logic);
    }

    /**
     * Returns a {@code ModelManager} with the data from {@code storage}'s address book and {@code userPrefs}. <br>
     * The data from the sample address book will be used instead if {@code storage}'s address book is not found,
     * or an empty address book will be used instead if errors occur when reading {@code storage}'s address book.
     */
    private Model initModelManager(Storage storage, ReadOnlyUserPrefs userPrefs) {
        Optional<ReadOnlyAddressBook> addressBookOptional;
<<<<<<< HEAD
        Optional<ReadOnlyOrderBook> orderBookOptional;
        ReadOnlyAddressBook addressData;
        ReadOnlyOrderBook orderData;
=======
        ReadOnlyAddressBook initialData;
        ReadOnlyCustomerDatabase initialCustomerData;

>>>>>>> 01126534
        try {
            addressBookOptional = storage.readAddressBook();
            if (!addressBookOptional.isPresent()) {
                logger.info("Data file not found. Will be starting with a sample AddressBook");
            }
<<<<<<< HEAD
            addressData = addressBookOptional.orElseGet(SampleDataUtil::getSampleAddressBook);
        } catch (DataConversionException e) {
            logger.warning("Data file not in the correct format. Will be starting with an empty AddressBook");
            addressData = new AddressBook();
        } catch (IOException e) {
            logger.warning("Problem while reading from the file. Will be starting with an empty AddressBook");
            addressData = new AddressBook();
        }

        try {
            orderBookOptional = storage.readOrderBook();
            if (!orderBookOptional.isPresent()) {
                logger.info("Data file not found. Will be starting with a sample OrderBook");
            }
            orderData = orderBookOptional.orElseGet(SampleDataUtil::getSampleOrderBook);
        } catch (DataConversionException e) {
            logger.warning("Data file not in the correct format. Will be starting with an empty OrderBook");
            orderData = new OrderBook();
        } catch (IOException e) {
            logger.warning("Problem while reading from the file. Will be starting with an empty OrderBook");
            orderData = new OrderBook();
        }

        return new ModelManager(addressData, orderData, userPrefs);
=======
            initialData = addressBookOptional.orElseGet(SampleDataUtil::getSampleAddressBook);
            initialCustomerData = new CustomerDatabase(); // to change when storage is settled
        } catch (DataConversionException e) {
            logger.warning("Data file not in the correct format. Will be starting with an empty AddressBook");
            initialData = new AddressBook();
            initialCustomerData = new CustomerDatabase();
        } catch (IOException e) {
            logger.warning("Problem while reading from the file. Will be starting with an empty AddressBook");
            initialData = new AddressBook();
            initialCustomerData = new CustomerDatabase();
        }

        return new ModelManager(initialData, initialCustomerData, userPrefs);
>>>>>>> 01126534
    }

    private void initLogging(Config config) {
        LogsCenter.init(config);
    }

    /**
     * Returns a {@code Config} using the file at {@code configFilePath}. <br>
     * The default file path {@code Config#DEFAULT_CONFIG_FILE} will be used instead
     * if {@code configFilePath} is null.
     */
    protected Config initConfig(Path configFilePath) {
        Config initializedConfig;
        Path configFilePathUsed;

        configFilePathUsed = Config.DEFAULT_CONFIG_FILE;

        if (configFilePath != null) {
            logger.info("Custom Config file specified " + configFilePath);
            configFilePathUsed = configFilePath;
        }

        logger.info("Using config file : " + configFilePathUsed);

        try {
            Optional<Config> configOptional = ConfigUtil.readConfig(configFilePathUsed);
            initializedConfig = configOptional.orElse(new Config());
        } catch (DataConversionException e) {
            logger.warning("Config file at " + configFilePathUsed + " is not in the correct format. "
                    + "Using default config properties");
            initializedConfig = new Config();
        }

        //Update config file in case it was missing to begin with or there are new/unused fields
        try {
            ConfigUtil.saveConfig(initializedConfig, configFilePathUsed);
        } catch (IOException e) {
            logger.warning("Failed to save config file : " + StringUtil.getDetails(e));
        }
        return initializedConfig;
    }

    /**
     * Returns a {@code UserPrefs} using the file at {@code storage}'s user prefs file path,
     * or a new {@code UserPrefs} with default configuration if errors occur when
     * reading from the file.
     */
    protected UserPrefs initPrefs(UserPrefsStorage storage) {
        Path prefsFilePath = storage.getUserPrefsFilePath();
        logger.info("Using prefs file : " + prefsFilePath);

        UserPrefs initializedPrefs;
        try {
            Optional<UserPrefs> prefsOptional = storage.readUserPrefs();
            initializedPrefs = prefsOptional.orElse(new UserPrefs());
        } catch (DataConversionException e) {
            logger.warning("UserPrefs file at " + prefsFilePath + " is not in the correct format. "
                    + "Using default user prefs");
            initializedPrefs = new UserPrefs();
        } catch (IOException e) {
            logger.warning("Problem while reading from the file. Will be starting with an empty AddressBook");
            initializedPrefs = new UserPrefs();
        }

        //Update prefs file in case it was missing to begin with or there are new/unused fields
        try {
            storage.saveUserPrefs(initializedPrefs);
        } catch (IOException e) {
            logger.warning("Failed to save config file : " + StringUtil.getDetails(e));
        }

        return initializedPrefs;
    }

    @Override
    public void start(Stage primaryStage) {
        logger.info("Starting AddressBook " + MainApp.VERSION);
        ui.start(primaryStage);
    }

    @Override
    public void stop() {
        logger.info("============================ [ Stopping Address Book ] =============================");
        try {
            storage.saveUserPrefs(model.getUserPrefs());
        } catch (IOException e) {
            logger.severe("Failed to save preferences " + StringUtil.getDetails(e));
        }
    }
}<|MERGE_RESOLUTION|>--- conflicted
+++ resolved
@@ -82,28 +82,27 @@
      */
     private Model initModelManager(Storage storage, ReadOnlyUserPrefs userPrefs) {
         Optional<ReadOnlyAddressBook> addressBookOptional;
-<<<<<<< HEAD
         Optional<ReadOnlyOrderBook> orderBookOptional;
-        ReadOnlyAddressBook addressData;
-        ReadOnlyOrderBook orderData;
-=======
-        ReadOnlyAddressBook initialData;
+
+        ReadOnlyAddressBook initialAddressData;
+        ReadOnlyOrderBook initialOrderData;
         ReadOnlyCustomerDatabase initialCustomerData;
 
->>>>>>> 01126534
         try {
             addressBookOptional = storage.readAddressBook();
             if (!addressBookOptional.isPresent()) {
                 logger.info("Data file not found. Will be starting with a sample AddressBook");
             }
-<<<<<<< HEAD
-            addressData = addressBookOptional.orElseGet(SampleDataUtil::getSampleAddressBook);
+            initialAddressData = addressBookOptional.orElseGet(SampleDataUtil::getSampleAddressBook);
+            initialCustomerData = new CustomerDatabase(); // to change when storage is settled
         } catch (DataConversionException e) {
             logger.warning("Data file not in the correct format. Will be starting with an empty AddressBook");
-            addressData = new AddressBook();
+            initialAddressData = new AddressBook();
+            initialCustomerData = new CustomerDatabase();
         } catch (IOException e) {
             logger.warning("Problem while reading from the file. Will be starting with an empty AddressBook");
-            addressData = new AddressBook();
+            initialAddressData = new AddressBook();
+            initialCustomerData = new CustomerDatabase();
         }
 
         try {
@@ -111,31 +110,16 @@
             if (!orderBookOptional.isPresent()) {
                 logger.info("Data file not found. Will be starting with a sample OrderBook");
             }
-            orderData = orderBookOptional.orElseGet(SampleDataUtil::getSampleOrderBook);
+            initialOrderData = orderBookOptional.orElseGet(SampleDataUtil::getSampleOrderBook);
         } catch (DataConversionException e) {
             logger.warning("Data file not in the correct format. Will be starting with an empty OrderBook");
-            orderData = new OrderBook();
+            initialOrderData = new OrderBook();
         } catch (IOException e) {
             logger.warning("Problem while reading from the file. Will be starting with an empty OrderBook");
-            orderData = new OrderBook();
-        }
-
-        return new ModelManager(addressData, orderData, userPrefs);
-=======
-            initialData = addressBookOptional.orElseGet(SampleDataUtil::getSampleAddressBook);
-            initialCustomerData = new CustomerDatabase(); // to change when storage is settled
-        } catch (DataConversionException e) {
-            logger.warning("Data file not in the correct format. Will be starting with an empty AddressBook");
-            initialData = new AddressBook();
-            initialCustomerData = new CustomerDatabase();
-        } catch (IOException e) {
-            logger.warning("Problem while reading from the file. Will be starting with an empty AddressBook");
-            initialData = new AddressBook();
-            initialCustomerData = new CustomerDatabase();
-        }
-
-        return new ModelManager(initialData, initialCustomerData, userPrefs);
->>>>>>> 01126534
+            initialOrderData = new OrderBook();
+        }
+
+        return new ModelManager(initialAddressData, initialCustomerData, initialOrderData, userPrefs);
     }
 
     private void initLogging(Config config) {
