--- conflicted
+++ resolved
@@ -201,44 +201,6 @@
         }
 
         switch (context) {
-<<<<<<< HEAD
-            case CUSTOMER:
-                customerListPanel = new CustomerListPanel(logic.getFilteredCustomerList());
-                listPanelPlaceholder.getChildren().add(customerListPanel.getRoot());
-                break;
-            case DELIVERYMEN:
-                deliverymanListPanel = new DeliverymanListPanel(logic.getFilteredDeliverymenList());
-                listPanelPlaceholder.getChildren().add(deliverymanListPanel.getRoot());
-                availableDeliverymenListPanel = new AvailableDeliverymenListPanel(logic.getFilteredStatusList());
-                statisticsPlaceholder.getChildren().add(availableDeliverymenListPanel.getRoot());
-                break;
-            case RESTAURANT:
-                restaurantListPanel = new RestaurantListPanel(logic.getFilteredRestaurantList());
-                listPanelPlaceholder.getChildren().add(restaurantListPanel.getRoot());
-                break;
-            case DELIVERYMENSTATUS:
-                availableDeliverymenListPanel = new AvailableDeliverymenListPanel(logic.getUnavailableDeliverymenList());
-                listPanelPlaceholder.getChildren().add(availableDeliverymenListPanel.getRoot());
-                unavailableDeliverymenListPanel = new UnavailableDeliverymenListPanel(logic.getAvailableDeliverymenList());
-                statisticsPlaceholder.getChildren().add(unavailableDeliverymenListPanel.getRoot());
-                break;
-            case EDITING:
-                Restaurant editing = logic.getEditingRestaurantList().get(0);
-                editingRestaurantPlaceholder.setPrefHeight(125.0);
-                editingRestaurantPlaceholder.setMinHeight(125.0);
-                restaurantListPanel = new RestaurantListPanel(logic.getEditingRestaurantList());
-                editingRestaurantPlaceholder.getChildren().add(restaurantListPanel.getRoot());
-                foodListPanel = new FoodListPanel(editing.getMenu());
-                listPanelPlaceholder.getChildren().add(foodListPanel.getRoot());
-
-                //statisticsDisplay = new StatisticsDisplay();
-                //statisticsPlaceholder.getChildren().add(statisticsDisplay.getRoot());
-                //statisticsDisplay.setFeedbackToUser("THIS PART IS FOR STATISTICS\nWORK IN PROGRESS");
-                break;
-            default:
-                orderListPanel = new OrderListPanel(logic.getFilteredOrderList());
-                listPanelPlaceholder.getChildren().add(orderListPanel.getRoot());
-=======
         case CUSTOMER:
             customerListPanel = new CustomerListPanel(logic.getFilteredCustomerList());
             listPanelPlaceholder.getChildren().add(customerListPanel.getRoot());
@@ -284,7 +246,6 @@
         default:
             orderListPanel = new OrderListPanel(logic.getFilteredOrderList());
             listPanelPlaceholder.getChildren().add(orderListPanel.getRoot());
->>>>>>> 3f9ca552
         }
     }
 
