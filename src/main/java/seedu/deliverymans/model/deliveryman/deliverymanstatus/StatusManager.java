--- conflicted
+++ resolved
@@ -147,10 +147,10 @@
         if (availableMen.size() == 0) {
             throw new NoMoreAvailableDeliverymanException();
         }
-<<<<<<< HEAD
+/*
         Deliveryman removed = availableMen.remove(0);
         return updateStatusOf(removed, DELIVERING_STATUS);
-=======
+*/
         return availableMen.get(0);
     }
 
@@ -166,7 +166,6 @@
         }
         availableMen.remove(target);
         return updateStatusOf(target, DELIVERING_STATUS);
->>>>>>> 73fdd568
     }
 
     /**
