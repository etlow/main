--- conflicted
+++ resolved
@@ -62,16 +62,8 @@
         }
     }
 
-    public void addAvailableMan(Deliveryman deliveryman) {
-        availableMen.add(deliveryman);
-    }
-
     public void addUnavailableMan(Deliveryman deliveryman) {
         unavailableMen.add(deliveryman);
-    }
-
-    public void addDeliveringMan(Deliveryman deliveryman) {
-        deliveringMen.add(deliveryman);
     }
 
     /**
@@ -195,24 +187,9 @@
 
     /**
      * Assigns new status tag to a deliveryman.
+     * This returns a new deliveryman with same data and identity fields but with the new status.
      */
     public Deliveryman assignStatusTagTo(Deliveryman deliveryman, String strNewStatus) {
-<<<<<<< HEAD
-        Deliveryman edited;
-        switch (strNewStatus) {
-        case AVAILABLE_STATUS:
-            edited = deliveryman.setStatusTo(UniqueStatusList.getAvailableTag());
-            availableMen.add(edited);
-            return edited;
-        case UNAVAILABLE_STATUS:
-            edited = deliveryman.setStatusTo(UniqueStatusList.getAvailableTag());
-            unavailableMen.add(edited);
-            return edited;
-        case DELIVERING_STATUS:
-            edited = deliveryman.setStatusTo(UniqueStatusList.getDeliveringTag());
-            deliveringMen.add(edited);
-            return edited;
-=======
         Deliveryman updatedDeliveryman;
         switch (strNewStatus) {
         case "AVAILABLE":
@@ -227,7 +204,6 @@
             updatedDeliveryman = deliveryman.setStatusTo(UniqueStatusList.getDeliveringTag());
             deliveringMen.add(updatedDeliveryman);
             return updatedDeliveryman;
->>>>>>> f4596f2e
         default:
             return deliveryman;
         }
