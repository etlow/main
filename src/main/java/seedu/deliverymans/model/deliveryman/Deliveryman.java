--- conflicted
+++ resolved
@@ -1,6 +1,7 @@
 package seedu.deliverymans.model.deliveryman;
 
 import static seedu.deliverymans.commons.util.CollectionUtil.requireAllNonNull;
+import static seedu.deliverymans.model.deliveryman.deliverymanstatus.UniqueStatusList.UNAVAILABLE_STATUS;
 
 import java.util.Collections;
 import java.util.Objects;
@@ -34,7 +35,7 @@
         this.name = name;
         this.phone = phone;
         this.tags = Set.copyOf(tags);
-        status = new StatusTag("UNAVAILABLE");
+        status = new StatusTag(UNAVAILABLE_STATUS);
     }
 
     // Second constructor primarily for setting status as "DELIVERING" or "UNAVAILABLE"
@@ -101,14 +102,8 @@
         Deliveryman otherPerson = (Deliveryman) other;
         return otherPerson.getName().equals(getName())
                 && otherPerson.getPhone().equals(getPhone())
-<<<<<<< HEAD
-                && otherPerson.getTags().equals(getTags());
-                //&& otherPerson.getStatus().equals(getStatus());
-=======
                 && otherPerson.getTags().equals(getTags())
                 && otherPerson.getStatus().equals(getStatus());
->>>>>>> f4596f2e
-
     }
 
     @Override
