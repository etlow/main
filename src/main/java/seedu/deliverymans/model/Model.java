package seedu.deliverymans.model;

import java.nio.file.Path;
import java.util.function.Predicate;

import javafx.collections.ObservableList;
import seedu.deliverymans.commons.core.GuiSettings;
import seedu.deliverymans.logic.parser.universal.Context;
import seedu.deliverymans.model.customer.Customer;
import seedu.deliverymans.model.database.ReadOnlyCustomerDatabase;
import seedu.deliverymans.model.database.ReadOnlyDeliverymenDatabase;
import seedu.deliverymans.model.database.ReadOnlyOrderBook;
import seedu.deliverymans.model.database.ReadOnlyRestaurantDatabase;
import seedu.deliverymans.model.deliveryman.Deliveryman;
import seedu.deliverymans.model.deliveryman.deliverymanstatistics.DeliveryRecord;
import seedu.deliverymans.model.deliveryman.exceptions.InvalidStatusChangeException;
import seedu.deliverymans.model.order.Order;
import seedu.deliverymans.model.restaurant.Restaurant;

/**
 * The API of the Model component.
 */
public interface Model {

    /** {@code Predicate} that always evaluate to true */
    Predicate<Order> PREDICATE_SHOW_ALL_ORDERS = unused -> true;

    /** {@code Predicate} that always evaluate to true */
    Predicate<Customer> PREDICATE_SHOW_ALL_CUSTOMERS = unused -> true;

    /** {@code Predicate} that always evaluate to true */
    Predicate<Deliveryman> PREDICATE_SHOW_ALL_DELIVERYMEN = unused -> true;

    /** {@code Predicate} that always evaluate to true */
    Predicate<Restaurant> PREDICATE_SHOW_ALL_RESTAURANTS = unused -> true;

    /**
     * Replaces user prefs data with the data in {@code userPrefs}.
     */
    void setUserPrefs(ReadOnlyUserPrefs userPrefs);

    /**
     * Returns the user prefs.
     */
    ReadOnlyUserPrefs getUserPrefs();

    /**
     * Returns the user prefs' GUI settings.
     */
    GuiSettings getGuiSettings();

    /**
     * Sets the user prefs' GUI settings.
     */
    void setGuiSettings(GuiSettings guiSettings);

    //=========== Customer Database / Filepath methods =============================================================
    /**
     * Returns the user prefs' customer database file path.
     */
    Path getCustomerDatabaseFilePath();

    /**
     * Sets the user prefs' customer database file path.
     */
    void setCustomerDatabaseFilePath(Path customerDatabaseFilePath);

    /**
     * Replaces customer database data with the data in {@code customerDatabase}.
     */
    void setCustomerDatabase(ReadOnlyCustomerDatabase customerDatabase);

    /** Returns the CustomerDatabase */
    ReadOnlyCustomerDatabase getCustomerDatabase();

    //=========== Deliverymen Database / Filepath methods =============================================================

    /**
     * Returns the user prefs' deliverymen database file path.
     */
    Path getDeliverymenDatabaseFilePath();

    /**
     * Sets the user prefs' deliverymen database file path.
     */
    void setDeliverymenDatabaseFilePath(Path deliverymenDatabaseFilePath);

    /**
     * Replaces deliverymen database data with the data in {@code deliverymenDatabase}.
     */
    void setDeliverymenDatabase(ReadOnlyDeliverymenDatabase deliverymenDatabase);

    /** Returns the DeliverymenDatabase */
    ReadOnlyDeliverymenDatabase getDeliverymenDatabase();

    //=========== Restaurant Database / Filepath methods =============================================================

    /**
     * Returns the user prefs' restaurant database file path.
     */
    Path getRestaurantDatabaseFilePath();

    /**
     * Sets the user prefs' restaurant database file path.
     */
    void setRestaurantDatabaseFilePath(Path restaurantDatabaseFilePath);

    /**
     * Replaces restaurant database data with the data in {@code restaurantDatabase}.
     */
    void setRestaurantDatabase(ReadOnlyRestaurantDatabase restaurantDatabase);

    /** Returns the RestaurantDatabase */
    ReadOnlyRestaurantDatabase getRestaurantDatabase();

    //=========== Order Database / Filepath methods =============================================================

    /**
     * Returns the user prefs' order book file path.
     */
    Path getOrderBookFilePath();

    /**
     * Sets the user prefs' order book file path.
     */
    void setOrderBookFilePath(Path orderBookFilePath);

    /**
     * Replaces order book data with the data in {@code OrderBook}.
     */
    void setOrderDatabase(ReadOnlyOrderBook orderDatabase);

    /** Returns the OrderBook */
    ReadOnlyOrderBook getOrderDatabase();

    //=========== Undo/Redo methods =============================================================

    /** Tells the model that a command was run and the text of the command */
    void notifyChange(String commandText);

    /** Returns whether there are actions to undo */
    boolean hasUndo();

    /** Returns whether there are actions to redo */
    boolean hasRedo();

    /** Undoes an action */
    String undo();

    /** Redoes an action */
    String redo();

<<<<<<< HEAD
    /** Returns an unmodifiable view of the filtered person list */
    ObservableList<Person> getFilteredPersonList();

    /**
     * Updates the filter of the filtered person list to filter by the given {@code predicate}.
     * @throws NullPointerException if {@code predicate} is null.
     */
    void updateFilteredPersonList(Predicate<Person> predicate);
=======
    //=========== Universal methods =============================================================

    /**
     * Sets current context of the system.
     *
     * @param context current context
     */
    void setContext(Context context);

    Context getContext();
>>>>>>> 2b284a40

    //=========== Customer methods =============================================================

    /**
     * Returns true if a customer with the same identity as {@code customer} exists in the address book.
     */
    boolean hasCustomer(Customer customer);

    /**
     * Deletes the given customer.
     * The customer must exist in the address book.
     */
    void deleteCustomer(Customer target);

    /**
     * Adds the given customer.
     * {@code customer} must not already exist in the address book.
     */
    void addCustomer(Customer customer);

    /**
     * Replaces the given customer {@code target} with {@code editedCustomer}.
     * {@code target} must exist in the address book.
     * The customer identity of {@code editedCustomer} must not be the same as another existing customer in the address
     * book.
     */
    void setCustomer(Customer target, Customer editedCustomer);

    void setCustomerOrders(Customer customer);

    /** Returns an unmodifiable view of the filtered customer list */
    ObservableList<Customer> getFilteredCustomerList();

    Customer getCustomerOrders();

    /**
     * Updates the filter of the filtered customer list to filter by the given {@code predicate}.
     * @throws NullPointerException if {@code predicate} is null.
     */
    void updateFilteredCustomerList(Predicate<Customer> predicate);

    //=========== Restaurant methods =============================================================

    /**
     * Returns true if a restaurant with the same identity as {@code restaurant} exists in the address book.
     */
    boolean hasRestaurant(Restaurant restaurant);

    /**
     * Deletes the given restaurant.
     * The restaurant must exist in the address book.
     */
    void deleteRestaurant(Restaurant target);

    /**
     * Adds the given restaurant.
     * {@code restaurant} must not already exist in the address book.
     */
    void addRestaurant(Restaurant restaurant);

    /**
     * Replaces the given restaurant {@code target} with {@code editedRestaurant}.
     * {@code target} must exist in the restaurant database.
     * The restaurant identity of {@code editedRestaurant} must not be the same as another existing restaurant
     * in the restaurant database.
     */
    void setRestaurant(Restaurant target, Restaurant editedRestaurant);

    void setEditingRestaurant(Restaurant editingRestaurant);

    /** Returns an unmodifiable view of the filtered restaurant list */
    ObservableList<Restaurant> getFilteredRestaurantList();

    /** Returns an unmodifiable view of the editing restaurant list */
    ObservableList<Restaurant> getEditingRestaurantList();

    /**
     * Updates the filter of the filtered restaurant list to filter by the given {@code predicate}.
     * @throws NullPointerException if {@code predicate} is null.
     */
    void updateFilteredRestaurantList(Predicate<Restaurant> predicate);

    void updateEditingRestaurantList(Predicate<Restaurant> predicate);

    // =========== Deliveryman Methods =============================================================

    /** Returns an unmodifiable view of the filtered deliverymen list */
    ObservableList<Deliveryman> getFilteredDeliverymenList();

    /**
     * Returns true if a deliveryman with the same identity as {@code deliveryman} exists in the deliveryman book.
     */
    boolean hasDeliveryman(Deliveryman deliveryman);

    /**
     * Adds the given deliveryman.
     * {@code deliveryman} must not already exist in the deliverymen list.
     */
    void addDeliveryman(Deliveryman deliveryman);

    /**
     * Deletes the given customer.
     * The customer must exist in the address book.
     */
    void deleteDeliveryman(Deliveryman target);

    ObservableList<Deliveryman> getStatusSortedList();
    /**
     * Replaces the given deliveryman {@code target} with {@code editedDeliveryman}.
     * {@code target} must exist in the deliverymen database.
     * The deliveryman identity of {@code editedDeliveryman} must not be the same as another existing deliveryman
     * in the deliverymen database.
     */
    void setDeliveryman(Deliveryman target, Deliveryman editedDeliveryman);

    /**
     * Updates the filter of the filtered order list to filter by the given {@code predicate}.
     * @throws NullPointerException if {@code predicate} is null.
     */
    void updateFilteredDeliverymenList(Predicate<Deliveryman> predicate);

    /**
     * Shows all the available deliverymen on the status list.
     */
    void showAvailableDeliverymen();

    void updateAvailableDeliverymenList(Predicate<Deliveryman> predicate);

    ObservableList<Deliveryman> getAvailableMenList();

    ObservableList<Deliveryman> getUnavailableMenList();

    ObservableList<Deliveryman> getDeliveringMenList();

    /**
     * Returns the Name of an available deliveryman.
     * Method for order assignment by OrderManager.
     */
    Name getOneAvailableDeliveryman();

    void switchDeliverymanStatus(Deliveryman target) throws InvalidStatusChangeException;

    DeliveryRecord getDeliverymanRecord(Deliveryman deliveryman);

    DeliveryRecord getDeliverymanRecordPlaceholder();

    void setToShowDeliverymanRecord(DeliveryRecord record);

    // =========== Order Methods =============================================================

    /**
     * Returns true if an order with the same identity as {@code order} exists in the address book.
     */
    boolean hasOrder(Order order);

    /**
     * Deletes the given order.
     * The order must exist in the address book.
     */
    void deleteOrder(Order target);

    /**
     * Adds the given order.
     * {@code order} must not already exist in the address book.
     */
    void addOrder(Order order);

    /**
     * Replaces the given order {@code target} with {@code editedOrder}.
     * {@code target} must exist in the address book.
     * The order identity of {@code editedOrder} must not be the same as another existing order in the address book.
     */
    void setOrder(Order target, Order editedOrder);

    /** Returns an unmodifiable view of the filtered order list */
    ObservableList<Order> getFilteredOrderList();

    /**
     * Updates the filter of the filtered order list to filter by the given {@code predicate}.
     * @throws NullPointerException if {@code predicate} is null.
     */
    void updateFilteredOrderList(Predicate<Order> predicate);

}<|MERGE_RESOLUTION|>--- conflicted
+++ resolved
@@ -150,28 +150,6 @@
     /** Redoes an action */
     String redo();
 
-<<<<<<< HEAD
-    /** Returns an unmodifiable view of the filtered person list */
-    ObservableList<Person> getFilteredPersonList();
-
-    /**
-     * Updates the filter of the filtered person list to filter by the given {@code predicate}.
-     * @throws NullPointerException if {@code predicate} is null.
-     */
-    void updateFilteredPersonList(Predicate<Person> predicate);
-=======
-    //=========== Universal methods =============================================================
-
-    /**
-     * Sets current context of the system.
-     *
-     * @param context current context
-     */
-    void setContext(Context context);
-
-    Context getContext();
->>>>>>> 2b284a40
-
     //=========== Customer methods =============================================================
 
     /**
