--- conflicted
+++ resolved
@@ -29,58 +29,41 @@
     private static final Logger logger = LogsCenter.getLogger(ModelManager.class);
 
     private final AddressBook addressBook;
-<<<<<<< HEAD
     private final OrderBook orderBook;
+    private final CustomerDatabase customerDatabase;
+
     private final UserPrefs userPrefs;
+
     private final FilteredList<Person> filteredPersons;
-    //private final FilteredList<Customer> filteredCustomers;
     private final FilteredList<Order> filteredOrders;
-=======
-    private final CustomerDatabase customerDatabase;
-    private final UserPrefs userPrefs;
-    private final FilteredList<Person> filteredPersons;
     private final FilteredList<Customer> filteredCustomers;
 
     private Context context;
->>>>>>> 01126534
 
     /**
      * Initializes a ModelManager with the given addressBook and userPrefs.
      */
-<<<<<<< HEAD
-    public ModelManager(ReadOnlyAddressBook addressBook, ReadOnlyOrderBook orderBook, ReadOnlyUserPrefs userPrefs) {
-=======
     public ModelManager(ReadOnlyAddressBook addressBook,
                         ReadOnlyCustomerDatabase customerDatabase,
+                        ReadOnlyOrderBook orderBook,
                         ReadOnlyUserPrefs userPrefs) {
->>>>>>> 01126534
         super();
         requireAllNonNull(addressBook, customerDatabase, userPrefs);
 
         logger.fine("Initializing with address book: " + addressBook + " and user prefs " + userPrefs);
 
         this.addressBook = new AddressBook(addressBook);
-<<<<<<< HEAD
+        this.customerDatabase = new CustomerDatabase(customerDatabase);
         this.orderBook = new OrderBook(orderBook);
         this.userPrefs = new UserPrefs(userPrefs);
         filteredPersons = new FilteredList<>(this.addressBook.getPersonList());
-        //filteredCustomers = new FilteredList<>(this.addressBook.getCustomerList());
+        filteredCustomers = new FilteredList<>(this.customerDatabase.getCustomerList());
         filteredOrders = new FilteredList<>(this.orderBook.getOrderList());
+        context = Context.GLOBAL;
     }
 
     public ModelManager() {
-        this(new AddressBook(), new OrderBook(), new UserPrefs());
-=======
-        this.customerDatabase = new CustomerDatabase(customerDatabase);
-        this.userPrefs = new UserPrefs(userPrefs);
-        filteredPersons = new FilteredList<>(this.addressBook.getPersonList());
-        filteredCustomers = new FilteredList<>(this.customerDatabase.getCustomerList());
-        context = Context.GLOBAL;
-    }
-
-    public ModelManager() {
-        this(new AddressBook(), new CustomerDatabase(), new UserPrefs());
->>>>>>> 01126534
+        this(new AddressBook(), new CustomerDatabase(), new OrderBook(), new UserPrefs());
     }
 
     //=========== UserPrefs ==================================================================================
@@ -287,15 +270,15 @@
     }
 
     @Override
-<<<<<<< HEAD
     public void updateFilteredOrderList(Predicate<Order> predicate) {
         requireNonNull(predicate);
         filteredOrders.setPredicate(predicate);
-=======
+    }
+
+    @Override
     public void updateFilteredCustomerList(Predicate<Customer> predicate) {
         requireNonNull(predicate);
         filteredCustomers.setPredicate(predicate);
->>>>>>> 01126534
     }
 
     @Override
