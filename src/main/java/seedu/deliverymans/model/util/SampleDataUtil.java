package seedu.deliverymans.model.util;

import java.math.BigDecimal;
import java.util.Arrays;
import java.util.Map;
import java.util.Set;
import java.util.stream.Collectors;

import javafx.collections.FXCollections;
import javafx.collections.ObservableList;
import seedu.deliverymans.model.Name;
import seedu.deliverymans.model.Phone;
import seedu.deliverymans.model.Tag;
import seedu.deliverymans.model.customer.Address;
import seedu.deliverymans.model.customer.Customer;
import seedu.deliverymans.model.database.CustomerDatabase;
import seedu.deliverymans.model.database.DeliverymenDatabase;
import seedu.deliverymans.model.database.OrderDatabase;
import seedu.deliverymans.model.database.ReadOnlyCustomerDatabase;
import seedu.deliverymans.model.database.ReadOnlyDeliverymenDatabase;
import seedu.deliverymans.model.database.ReadOnlyOrderDatabase;
import seedu.deliverymans.model.database.ReadOnlyRestaurantDatabase;
import seedu.deliverymans.model.database.RestaurantDatabase;
import seedu.deliverymans.model.deliveryman.Deliveryman;
import seedu.deliverymans.model.deliveryman.deliverymanstatus.StatusTag;
import seedu.deliverymans.model.food.Food;
import seedu.deliverymans.model.location.LocationMap;
import seedu.deliverymans.model.order.Order;
import seedu.deliverymans.model.restaurant.Restaurant;

/**
 * Contains utility methods for populating {@code AddressBook} with sample data.
 */
public class SampleDataUtil {

    public static Customer[] getSampleCustomers() {
        return new Customer[]{
            new Customer(new Name("AlexYeoh99"), new Name("Alex Yeoh"), new Phone("87438807"),
                    new Address("Blk 30 Geylang Street 29, #06-40"),
                    getTagSet("Burgers", "Western"), 1),
            new Customer(new Name("BigEaterYu"), new Name("Bernice Yu"), new Phone("99272758"),
                    new Address("Blk 30 Lorong 3 Serangoon Gardens, #07-18"),
                    getTagSet("Indian"), 1),
            new Customer(new Name("PrettyCharlotte"), new Name("Charlotte Oliveiro"), new Phone("93210283"),
                    new Address("Blk 11 Ang Mo Kio Street 74, #11-04"),
                    getTagSet("Bar"), 1),
            new Customer(new Name("David"), new Name("David Li"), new Phone("91031282"),
                    new Address("Blk 436 Serangoon Gardens Street 26, #16-43"),
                    getTagSet("Japanese"), 1),
            new Customer(new Name("ProphetIbrahim"), new Name("Ifran Ibrahim"), new Phone("92492021"),
                    new Address("Blk 45 Aljunied Street 85, #11-31"),
                    getTagSet("Barbeque"), 1),
            new Customer(new Name("CallMeRightathaway"), new Name("Penny Hathaway"), new Phone("98372938"),
                    new Address("Blk 214 Punggol Avenue 21, #24-01"),
                    getTagSet("Seafood"), 1)
        };
    }

    public static Restaurant[] getSampleRestaurants() {
        return new Restaurant[]{
            new Restaurant(new Name("Burger Palace"), LocationMap.getLocation("Jurong").get(),
                        getTagSet("Burgers", "Western"),
                        getMenu(new Food(new Name("Ginger Burger"), new BigDecimal("6.5"),
                                        getTagSet("Recommended")),
                                new Food(new Name("Chicken Cheese Burger"), new BigDecimal("9.9"), getTagSet()),
                                new Food(new Name("Fish Fillet Burger"), new BigDecimal("7.9"), getTagSet()),
                                new Food(new Name("Crispy Duck Burger"), new BigDecimal("12.9"),
                                        getTagSet("Recommended")),
                                new Food(new Name("Shrooms Burger"), new BigDecimal("5"), getTagSet()),
                                new Food(new Name("Pickle Burger"), new BigDecimal("3"), getTagSet()))),

            new Restaurant(new Name("Prata House"), LocationMap.getLocation("Bishan").get(),
                        getTagSet("Indian"),
                        getMenu(new Food(new Name("Plain Prata"), new BigDecimal("0.7"), getTagSet()),
                                new Food(new Name("Egg Prata"), new BigDecimal("1"), getTagSet()),
                                new Food(new Name("Cheese Prata"), new BigDecimal("1.2"), getTagSet()),
                                new Food(new Name("Prata Bomb"), new BigDecimal("2"),
                                        getTagSet("Recommended")),
                                new Food(new Name("Curry Fountain"), new BigDecimal("5.5"), getTagSet()),
                                new Food(new Name("Curry Waterfall"), new BigDecimal("13.5"),
                                        getTagSet("Recommended")))),

            new Restaurant(new Name("SkyBar Bar and Restaurant"), LocationMap.getLocation("Marina").get(),
                        getTagSet("Bar"),
                        getMenu(new Food(new Name("Duck Confit"), new BigDecimal("10"), getTagSet()),
                                new Food(new Name("Foie gras"), new BigDecimal("15"),
                                        getTagSet("Recommended")),
                                new Food(new Name("Buffalo Wings"), new BigDecimal("15"), getTagSet()),
                                new Food(new Name("Rhinoceros Pizza"), new BigDecimal("25"),
                                        getTagSet("Recommended")),
                                new Food(new Name("Hippo Teeth"), new BigDecimal("30.5"), getTagSet()),
                                new Food(new Name("Rat with Caviar"), new BigDecimal("49.9"),
                                        getTagSet("Recommended")))),

            new Restaurant(new Name("Piggys Self Barbeque"), LocationMap.getLocation("Woodlands").get(),
                        getTagSet("Barbeque"),
                        getMenu(new Food(new Name("BBQ Head"), new BigDecimal("10"), getTagSet()),
                                new Food(new Name("BBQ Shank"), new BigDecimal("15"), getTagSet()),
                                new Food(new Name("BBQ Trotter"), new BigDecimal("15"), getTagSet("Recommended")),
                                new Food(new Name("BBQ Nails"), new BigDecimal("25"), getTagSet()),
                                new Food(new Name("BBQ Butt"), new BigDecimal("30.5"), getTagSet("Recommended")),
                                new Food(new Name("BBQ Tail"), new BigDecimal("49.9"), getTagSet()))),

            new Restaurant(new Name("Short Beach Seafood"), LocationMap.getLocation("Changi").get(),
                    getTagSet("Seafood"),
                    getMenu(new Food(new Name("Oysters with Cheese"), new BigDecimal("15"), getTagSet("Recommended")),
                            new Food(new Name("Seahorse Roe"), new BigDecimal("10"), getTagSet()),
                            new Food(new Name("Fried Anglerfish"), new BigDecimal("25"), getTagSet("Recommended")),
                            new Food(new Name("Turtle Stew"), new BigDecimal("25"), getTagSet()),
                            new Food(new Name("Shark Meatballs"), new BigDecimal("30.5"), getTagSet()),
                            new Food(new Name("Starfish Tartare"), new BigDecimal("49.9"), getTagSet()))),

            new Restaurant(new Name("IchiNiSan Ramen"), LocationMap.getLocation("City").get(),
                    getTagSet("Japanese"),
                    getMenu(new Food(new Name("Chicken Ramen"), new BigDecimal("10"), getTagSet()),
                            new Food(new Name("Pork Ramen"), new BigDecimal("10"), getTagSet()),
                            new Food(new Name("Sushi Ramen"), new BigDecimal("15"), getTagSet()),
                            new Food(new Name("Wasabi Ramen"), new BigDecimal("15"), getTagSet("Recommended")),
                            new Food(new Name("Seafood Ramen"), new BigDecimal("25"), getTagSet()),
                            new Food(new Name("Ramen Teppanyaki"), new BigDecimal("20"), getTagSet("Recommended"))))

        };
    }

    public static Order[] getSampleOrders() {
        return new Order[]{
            new Order.OrderBuilder().setOrderName(new Name("Order 1")).setCustomer(new Name("AlexYeoh99"))
                    .setRestaurant(new Name("Burger Palace")).setDeliveryman(new Name("Damith"))
                    .setFood(Map.ofEntries(Map.entry(new Name("Ginger Burger"), 2),
                            Map.entry(new Name("Crispy Duck Burger"), 4),
                            Map.entry(new Name("Pickle Burger"), 1)))
                    .completeOrder(),
<<<<<<< HEAD
            new Order.OrderBuilder().setOrderName(new Name("Order 2")).setCustomer(new Name("BerniceYu"))
                    .setRestaurant(new Name("Prata House")).setDeliveryman(new Name("Lee Hsien Kun"))
                    .setFood(Map.ofEntries(Map.entry(new Name("Curry Fountain"), 1)))
=======
            new Order.OrderBuilder().setOrderName(new Name("Order 2")).setCustomer(new Name("BigEaterYu"))
                    .setRestaurant(new Name("Prata House")).setDeliveryman(new Name("Donald Trump"))
                    .setFood(Map.ofEntries(Map.entry(new Name("Plain Prata"), 2),
                            Map.entry(new Name("Cheese Prata"), 4),
                            Map.entry(new Name("Prata Bomb"), 10),
                            Map.entry(new Name("Curry Waterfall"), 1)))
>>>>>>> dc401e91
                    .completeOrder(),
            new Order.OrderBuilder().setOrderName(new Name("Order 3")).setCustomer(new Name("PrettyCharlotte"))
                    .setRestaurant(new Name("SkyBar Bar and Restaurant")).setDeliveryman(new Name("Charlie Choong"))
                    .setFood(Map.ofEntries(Map.entry(new Name("Buffalo Wings"), 15),
                            Map.entry(new Name("Rhinoceros Pizza"), 1),
                            Map.entry(new Name("Rat with Caviar"), 1)))
                    .completeOrder(),
<<<<<<< HEAD
            new Order.OrderBuilder().setOrderName(new Name("Order 4")).setCustomer(new Name("DavidLi"))
                    .setRestaurant(new Name("IchiNiSan Ramen")).setDeliveryman(new Name("Lee Hsien Kun"))
                    .setFood(Map.ofEntries(Map.entry(new Name("Ramen C"), 1),
                            Map.entry(new Name("Ramen E"), 3)))
=======
            new Order.OrderBuilder().setOrderName(new Name("Order 4")).setCustomer(new Name("David"))
                    .setRestaurant(new Name("IchiNiSan Ramen")).setDeliveryman(new Name("Low Ee Ter"))
                    .setFood(Map.ofEntries(Map.entry(new Name("Wasabi Ramen"), 1),
                            Map.entry(new Name("Ramen Teppanyaki"), 3)))
>>>>>>> dc401e91
                    .completeOrder(),
            new Order.OrderBuilder().setOrderName(new Name("Order 5")).setCustomer(new Name("ProphetIbrahim"))
                    .setRestaurant(new Name("Piggys Self Barbeque")).setDeliveryman(new Name("Yuen Jun Rong"))
                    .setFood(Map.ofEntries(Map.entry(new Name("BBQ Head"), 1),
                                Map.entry(new Name("BBQ Trotter"), 2),
                                Map.entry(new Name("BBQ Nails"), 30),
                                Map.entry(new Name("BBQ Tail"), 10)))
                    .completeOrder(),
            new Order.OrderBuilder().setOrderName(new Name("Order 6")).setCustomer(new Name("CallMeRightathaway"))
                    .setRestaurant(new Name("Short Beach Seafood")).setDeliveryman(new Name("Jynn Shen"))
                    .setFood(Map.ofEntries(Map.entry(new Name("Oysters with Cheese"), 10),
                            Map.entry(new Name("Fried Anglerfish"), 3),
                            Map.entry(new Name("Turtle Stew"), 1)))
                    .completeOrder()
        };
    }

    public static Deliveryman[] getSampleDeliverymen() {
        return new Deliveryman[]{
            new Deliveryman(new Name("Damith"), new Phone("83412321"),
                    getTagSet("inactive", "giveCharlieAplus"), new StatusTag("DELIVERING")),
            new Deliveryman(new Name("Donald Trump"), new Phone("91234567"),
                    getTagSet("buff", "powerful", "bestDeliveryman2019", "notFat", "cuteHairstyle"),
                    new StatusTag("AVAILABLE")),
            new Deliveryman(new Name("Charlie Choong"), new Phone("98887146"),
                getTagSet("active", "AisEnough"), new StatusTag("DELIVERING")),
            new Deliveryman(new Name("Low Ee Ter"), new Phone("99367862"), getTagSet("inactive"),
                    new StatusTag("UNAVAILABLE")),
            new Deliveryman(new Name("Yuen Jun Rong"), new Phone("92345678"), getTagSet("veryactive"),
                    new StatusTag("DELIVERING")),
            new Deliveryman(new Name("Jynn Shen"), new Phone("82632181"), getTagSet("veryactive"),
                new StatusTag("DELIVERING")),
            new Deliveryman(new Name("Jackie Chan"), new Phone("82321242"), getTagSet("deliverymaster"),
                    new StatusTag("AVAILABLE")),
            new Deliveryman(new Name("Barry Allen"), new Phone("88547422"), getTagSet("lightningfast"),
                    new StatusTag("AVAILABLE")),
            new Deliveryman(new Name("Gloria Tan"), new Phone("83123111"), getTagSet()),
            new Deliveryman(new Name("Ethan Lim"), new Phone("83123875"), getTagSet("loyal"),
                    new StatusTag("DELIVERING")),
            new Deliveryman(new Name("Lee Hsien Kun"), new Phone("88887777"), getTagSet(),
<<<<<<< HEAD
                new StatusTag("DELIVERING"))
=======
                new StatusTag("AVAILABLE")),
            new Deliveryman(new Name("Lee Hsien Kong"), new Phone("88889999"), getTagSet(),
                    new StatusTag("AVAILABLE"))
>>>>>>> dc401e91
        };
    }

    public static ReadOnlyCustomerDatabase getSampleCustomerDatabase() {
        CustomerDatabase sampleCd = new CustomerDatabase();
        Customer[] sampleCustomerArray = getSampleCustomers();
        for (Customer sampleCustomer : sampleCustomerArray) {
            sampleCd.addCustomer(sampleCustomer);
        }
        return sampleCd;
    }

    public static ReadOnlyDeliverymenDatabase getSampleDeliverymenDatabase() {
        DeliverymenDatabase sampleDd = new DeliverymenDatabase();
        for (Deliveryman sampleDeliveryman : getSampleDeliverymen()) {
            sampleDd.addDeliveryman(sampleDeliveryman);
        }
        return sampleDd;
    }

    public static ReadOnlyRestaurantDatabase getSampleRestaurantDatabase() {
        RestaurantDatabase sampleRd = new RestaurantDatabase();
        for (Restaurant sampleRestaurant : getSampleRestaurants()) {
            sampleRd.addRestaurant(sampleRestaurant);
        }
        return sampleRd;
    }

    public static ReadOnlyOrderDatabase getSampleOrderDatabase() {
        OrderDatabase sampleOb = new OrderDatabase();
        for (Order sampleOrder : getSampleOrders()) {
            sampleOb.addOrder(sampleOrder);
        }
        return sampleOb;
    }

    /**
     * Returns a tag set containing the list of strings given.
     */
    public static Set<Tag> getTagSet(String... strings) {
        return Arrays.stream(strings)
                .map(Tag::new)
                .collect(Collectors.toSet());
    }

    /**
     * Returns a tag set containing the list of strings given.
     */
    public static ObservableList<Food> getMenu(Food... foods) {
        ObservableList<Food> menu = FXCollections.observableArrayList();
        menu.addAll(foods);
        return menu;
    }

    public static ObservableList<Order> getOrder(Order... order) {
        ObservableList<Order> orders = FXCollections.observableArrayList();
        orders.addAll(Arrays.asList(order));
        return orders;
    }
}<|MERGE_RESOLUTION|>--- conflicted
+++ resolved
@@ -130,18 +130,12 @@
                             Map.entry(new Name("Crispy Duck Burger"), 4),
                             Map.entry(new Name("Pickle Burger"), 1)))
                     .completeOrder(),
-<<<<<<< HEAD
-            new Order.OrderBuilder().setOrderName(new Name("Order 2")).setCustomer(new Name("BerniceYu"))
-                    .setRestaurant(new Name("Prata House")).setDeliveryman(new Name("Lee Hsien Kun"))
-                    .setFood(Map.ofEntries(Map.entry(new Name("Curry Fountain"), 1)))
-=======
             new Order.OrderBuilder().setOrderName(new Name("Order 2")).setCustomer(new Name("BigEaterYu"))
                     .setRestaurant(new Name("Prata House")).setDeliveryman(new Name("Donald Trump"))
                     .setFood(Map.ofEntries(Map.entry(new Name("Plain Prata"), 2),
                             Map.entry(new Name("Cheese Prata"), 4),
                             Map.entry(new Name("Prata Bomb"), 10),
                             Map.entry(new Name("Curry Waterfall"), 1)))
->>>>>>> dc401e91
                     .completeOrder(),
             new Order.OrderBuilder().setOrderName(new Name("Order 3")).setCustomer(new Name("PrettyCharlotte"))
                     .setRestaurant(new Name("SkyBar Bar and Restaurant")).setDeliveryman(new Name("Charlie Choong"))
@@ -149,17 +143,10 @@
                             Map.entry(new Name("Rhinoceros Pizza"), 1),
                             Map.entry(new Name("Rat with Caviar"), 1)))
                     .completeOrder(),
-<<<<<<< HEAD
-            new Order.OrderBuilder().setOrderName(new Name("Order 4")).setCustomer(new Name("DavidLi"))
-                    .setRestaurant(new Name("IchiNiSan Ramen")).setDeliveryman(new Name("Lee Hsien Kun"))
-                    .setFood(Map.ofEntries(Map.entry(new Name("Ramen C"), 1),
-                            Map.entry(new Name("Ramen E"), 3)))
-=======
             new Order.OrderBuilder().setOrderName(new Name("Order 4")).setCustomer(new Name("David"))
                     .setRestaurant(new Name("IchiNiSan Ramen")).setDeliveryman(new Name("Low Ee Ter"))
                     .setFood(Map.ofEntries(Map.entry(new Name("Wasabi Ramen"), 1),
                             Map.entry(new Name("Ramen Teppanyaki"), 3)))
->>>>>>> dc401e91
                     .completeOrder(),
             new Order.OrderBuilder().setOrderName(new Name("Order 5")).setCustomer(new Name("ProphetIbrahim"))
                     .setRestaurant(new Name("Piggys Self Barbeque")).setDeliveryman(new Name("Yuen Jun Rong"))
@@ -200,13 +187,9 @@
             new Deliveryman(new Name("Ethan Lim"), new Phone("83123875"), getTagSet("loyal"),
                     new StatusTag("DELIVERING")),
             new Deliveryman(new Name("Lee Hsien Kun"), new Phone("88887777"), getTagSet(),
-<<<<<<< HEAD
-                new StatusTag("DELIVERING"))
-=======
                 new StatusTag("AVAILABLE")),
             new Deliveryman(new Name("Lee Hsien Kong"), new Phone("88889999"), getTagSet(),
                     new StatusTag("AVAILABLE"))
->>>>>>> dc401e91
         };
     }
 
