package seedu.deliverymans.model.util;

import java.util.Arrays;
import java.util.Set;
import java.util.stream.Collectors;

import seedu.deliverymans.model.Name;
import seedu.deliverymans.model.Phone;
import seedu.deliverymans.model.Tag;
import seedu.deliverymans.model.addressbook.AddressBook;
import seedu.deliverymans.model.addressbook.ReadOnlyAddressBook;
import seedu.deliverymans.model.addressbook.person.Person;
import seedu.deliverymans.model.addressbook.person.Remark;
<<<<<<< HEAD
import seedu.deliverymans.model.database.DeliverymenDatabase;
import seedu.deliverymans.model.database.OrderBook;
import seedu.deliverymans.model.database.ReadOnlyDeliverymenDatabase;
=======
import seedu.deliverymans.model.customer.Customer;
import seedu.deliverymans.model.database.CustomerDatabase;
import seedu.deliverymans.model.database.OrderBook;
import seedu.deliverymans.model.database.ReadOnlyCustomerDatabase;
>>>>>>> fbc4bbba
import seedu.deliverymans.model.database.ReadOnlyOrderBook;
import seedu.deliverymans.model.database.ReadOnlyRestaurantDatabase;
import seedu.deliverymans.model.database.RestaurantDatabase;
import seedu.deliverymans.model.deliveryman.Deliveryman;
import seedu.deliverymans.model.location.LocationMap;
import seedu.deliverymans.model.order.Order;
import seedu.deliverymans.model.restaurant.Restaurant;

/**
 * Contains utility methods for populating {@code AddressBook} with sample data.
 */
public class SampleDataUtil {
    public static final Remark EMPTY_REMARK = new Remark("");

    public static Person[] getSamplePersons() {
        return new Person[]{
        };
    }

<<<<<<< HEAD
    // Sample data for Restaurant side
=======
    public static Customer[] getSampleCustomers() {
        return new Customer[]{
            new Customer(new Name("Alex Yeoh"), new Phone("87438807"), getTagSet("FastFood")),
            new Customer(new Name("Bernice Yu"), new Phone("99272758"), getTagSet("Indian")),
            new Customer(new Name("Charlotte Oliveiro"), new Phone("93210283"), getTagSet("Bar")),
            new Customer(new Name("David Li"), new Phone("91031282"), getTagSet("Japanese")),
            new Customer(new Name("Ifran Ibrahim"), new Phone("92492021"), getTagSet("Barbeque"))
        };
    }

>>>>>>> fbc4bbba
    public static Restaurant[] getSampleRestaurants() {
        return new Restaurant[]{
            new Restaurant(new Name("KFC"), LocationMap.getLocation("Jurong").get(),
                    getTagSet("FastFood", "Western")),
            new Restaurant(new Name("Prata House"), LocationMap.getLocation("Bishan").get(),
                    getTagSet("Indian")),
            new Restaurant(new Name("SkyBar Bar and Restaurant"), LocationMap.getLocation("Marina").get(),
                    getTagSet("Bar")),
            new Restaurant(new Name("IchiNiSan Ramen"), LocationMap.getLocation("City").get(),
                    getTagSet("Japanese")),
            new Restaurant(new Name("Piggys Self Barbeque"), LocationMap.getLocation("Woodlands").get(),
                    getTagSet("Barbeque"))
        };
    }

    public static Order[] getSampleOrders() {
        return new Order[]{
            new Order("o1", "Alex Yeoh", "87438807", "friends"),
            new Order("o2", "Bernice Yu", "99272758", "berniceyu@example.com"),
            new Order("o3", "Charlotte Oliveiro", "93210283", "charlotte@example.com"),
            new Order("o4", "David Li", "91031282", "lidavid@example.com"),
            new Order("o5", "Irfan Ibrahim", "92492021", "irfan@example.com"),
            new Order("o6", "Roy Balakrishnan", "92624417", "royb@example.com")
        };
    }

    // Sample data for Deliveryman side
    public static Deliveryman[] getSampleDeliverymen() {
        return new Deliveryman[]{
            new Deliveryman(new Name("Damith"), new Phone("99999999")),
            new Deliveryman(new Name("Charlie Choong"), new Phone("98887146")),
            new Deliveryman(new Name("Low ee ter"), new Phone("99367862")),
            new Deliveryman(new Name("jun rong yuen"), new Phone("12345678")),
        };
    }

    // Methods to get sample data
    public static ReadOnlyAddressBook getSampleAddressBook() {
        AddressBook sampleAb = new AddressBook();
        for (Person samplePerson : getSamplePersons()) {
            sampleAb.addPerson(samplePerson);
        }
        return sampleAb;
    }

    public static ReadOnlyCustomerDatabase getSampleCustomerDatabase() {
        CustomerDatabase sampleCd = new CustomerDatabase();
        for (Customer sampleCustomer : getSampleCustomers()) {
            sampleCd.addCustomer(sampleCustomer);
        }
        return sampleCd;
    }

    public static ReadOnlyRestaurantDatabase getSampleRestaurantDatabase() {
        RestaurantDatabase sampleRd = new RestaurantDatabase();
        for (Restaurant sampleRestaurant : getSampleRestaurants()) {
            sampleRd.addRestaurant(sampleRestaurant);
        }
        return sampleRd;
    }

    public static ReadOnlyOrderBook getSampleOrderBook() {
        OrderBook sampleOb = new OrderBook();
        for (Order sampleOrder : getSampleOrders()) {
            sampleOb.addOrder(sampleOrder);
        }
        return sampleOb;
    }

    public static ReadOnlyDeliverymenDatabase getSampleDeliverymenDatabase() {
        DeliverymenDatabase sampleDd = new DeliverymenDatabase();
        for (Deliveryman sampleDeliveryman: getSampleDeliverymen()) {
            sampleDd.addDeliveryman(sampleDeliveryman);
        }
        return sampleDd;
    }

    /**
     * Returns a tag set containing the list of strings given.
     */
    public static Set<Tag> getTagSet(String... strings) {
        return Arrays.stream(strings)
                .map(Tag::new)
                .collect(Collectors.toSet());
    }
}<|MERGE_RESOLUTION|>--- conflicted
+++ resolved
@@ -11,16 +11,12 @@
 import seedu.deliverymans.model.addressbook.ReadOnlyAddressBook;
 import seedu.deliverymans.model.addressbook.person.Person;
 import seedu.deliverymans.model.addressbook.person.Remark;
-<<<<<<< HEAD
+import seedu.deliverymans.model.customer.Customer;
+import seedu.deliverymans.model.database.CustomerDatabase;
 import seedu.deliverymans.model.database.DeliverymenDatabase;
 import seedu.deliverymans.model.database.OrderBook;
+import seedu.deliverymans.model.database.ReadOnlyCustomerDatabase;
 import seedu.deliverymans.model.database.ReadOnlyDeliverymenDatabase;
-=======
-import seedu.deliverymans.model.customer.Customer;
-import seedu.deliverymans.model.database.CustomerDatabase;
-import seedu.deliverymans.model.database.OrderBook;
-import seedu.deliverymans.model.database.ReadOnlyCustomerDatabase;
->>>>>>> fbc4bbba
 import seedu.deliverymans.model.database.ReadOnlyOrderBook;
 import seedu.deliverymans.model.database.ReadOnlyRestaurantDatabase;
 import seedu.deliverymans.model.database.RestaurantDatabase;
@@ -40,9 +36,7 @@
         };
     }
 
-<<<<<<< HEAD
-    // Sample data for Restaurant side
-=======
+
     public static Customer[] getSampleCustomers() {
         return new Customer[]{
             new Customer(new Name("Alex Yeoh"), new Phone("87438807"), getTagSet("FastFood")),
@@ -53,7 +47,6 @@
         };
     }
 
->>>>>>> fbc4bbba
     public static Restaurant[] getSampleRestaurants() {
         return new Restaurant[]{
             new Restaurant(new Name("KFC"), LocationMap.getLocation("Jurong").get(),
@@ -80,7 +73,6 @@
         };
     }
 
-    // Sample data for Deliveryman side
     public static Deliveryman[] getSampleDeliverymen() {
         return new Deliveryman[]{
             new Deliveryman(new Name("Damith"), new Phone("99999999")),
@@ -90,7 +82,6 @@
         };
     }
 
-    // Methods to get sample data
     public static ReadOnlyAddressBook getSampleAddressBook() {
         AddressBook sampleAb = new AddressBook();
         for (Person samplePerson : getSamplePersons()) {
