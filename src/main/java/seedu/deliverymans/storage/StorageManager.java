--- conflicted
+++ resolved
@@ -32,14 +32,7 @@
     private OrderDatabaseStorage orderDatabaseStorage;
     private UserPrefsStorage userPrefsStorage;
 
-<<<<<<< HEAD
-
-
-    public StorageManager(AddressBookStorage addressBookStorage,
-                          CustomerDatabaseStorage customerDatabaseStorage,
-=======
     public StorageManager(AddressBookStorage addressBookStorage, CustomerDatabaseStorage customerDatabaseStorage,
->>>>>>> 941296f2
                           DeliverymenDatabaseStorage deliverymenDatabaseStorage,
                           RestaurantDatabaseStorage restaurantDatabaseStorage,
                           OrderDatabaseStorage orderDatabaseStorage, UserPrefsStorage userPrefsStorage) {
