--- conflicted
+++ resolved
@@ -1,10 +1,6 @@
 package seedu.address.logic.commands;
 
-<<<<<<< HEAD
-//import static seedu.address.logic.commands.CommandTestUtil.assertCommandSuccess;
-=======
 import static seedu.address.logic.commands.CommandTestUtil.assertCommandSuccess;
->>>>>>> 53d1450b
 import static seedu.deliverymans.logic.commands.universal.ExitCommand.MESSAGE_EXIT_ACKNOWLEDGEMENT;
 
 import org.junit.jupiter.api.Test;
@@ -21,6 +17,6 @@
     @Test
     public void execute_exit_success() {
         CommandResult expectedCommandResult = new CommandResult(MESSAGE_EXIT_ACKNOWLEDGEMENT, false, true);
-        //assertCommandSuccess(new ExitCommand(), model, expectedCommandResult, expectedModel);
+        assertCommandSuccess(new ExitCommand(), model, expectedCommandResult, expectedModel);
     }
 }