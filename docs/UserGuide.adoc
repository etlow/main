--- conflicted
+++ resolved
@@ -153,17 +153,10 @@
 
 . The order list shows the delivery status of the order as completed.
 image::userguide\CompleteOrder3.png[width="790"]
-<<<<<<< HEAD
-
-[NOTE]
-====
-
-=======
-
-[NOTE]
-====
-
->>>>>>> cf37c313
+
+[NOTE]
+====
+
 .Requirements
 
 * A deliveryman must already be assigned to the order before it can be completed.
@@ -199,14 +192,6 @@
 
 . The order list shows the updated order.
 image::userguide\EditOrder3.png[width="790"]
-<<<<<<< HEAD
-
-[NOTE]
-====
-
-.Requirements
-=======
->>>>>>> cf37c313
 
 [NOTE]
 ====
@@ -231,7 +216,6 @@
 
 [start]
 .Example use case
-<<<<<<< HEAD
 
 . Type the command statement from the example above into the program and press *Enter* to execute it.
 image::userguide\DeleteOrder1.png[width="790"]
@@ -239,15 +223,6 @@
 . If you are successful, the result box displays the message: "".
 image::userguide\DeleteOrder2.png[width="790"]
 
-=======
-
-. Type the command statement from the example above into the program and press *Enter* to execute it.
-image::userguide\DeleteOrder1.png[width="790"]
-
-. If you are successful, the result box displays the message: "".
-image::userguide\DeleteOrder2.png[width="790"]
-
->>>>>>> cf37c313
 . The order list shows that the order has been deleted.
 image::userguide\DeleteOrder3.png[width="790"]
 
@@ -359,11 +334,7 @@
 ====
 
 .Requirements
-<<<<<<< HEAD
-* add requirements here
-=======
 * The index `i/INDEX` provided must be within the customer list size and be greater than or equals to 1.
->>>>>>> cf37c313
 ====
 
 {nbsp} +
@@ -380,11 +351,7 @@
 ====
 
 .Requirements
-<<<<<<< HEAD
-* add requirements here
-=======
 * The index `i/INDEX` provided must be within the customer list size and be greater than or equals to 1.
->>>>>>> cf37c313
 ====
 
 {nbsp} +
@@ -401,11 +368,7 @@
 ====
 
 .Requirements
-<<<<<<< HEAD
-* add requirements here
-=======
 * The index `i/INDEX` provided must be within the customer list size and be greater than or equals to 1.
->>>>>>> cf37c313
 ====
 
 // end::customerCommand[]
