--- conflicted
+++ resolved
@@ -43,20 +43,14 @@
 
 **Command Format**
 
-<<<<<<< HEAD
-* Words in curly brackets are parameters to be supplied by the user e.g. in `add_order c/CUSTOMER r/RESTAURANT f/FOOD q/QUANTITY`, `CUSTOMER`, `RESTAURANT`, `FOOD` and `QUANTITY` are parameters to be replaced. `add_order c/Donald Trump r/KFC f/Chicken Bucket q/100`
-* Items with square brackets are optional such as `[t/TAG]` e.g. `n/John Doe t/Japanese` or `n/John Doe`.
-* Items with `…` after them can be used multiple times e.g. `[f/FOOD]...` can be used 1 or more: `f/3 Piece Chicken Meal`, `f/Pepperoni Pizza f/Char Kway Teow` etc.
-=======
 * Words in `UPPER_CASE` are parameters to be supplied by the user e.g. in `add_order c/CUSTOMER r/RESTAURANT f/FOOD q/QUANTITY`, `CUSTOMER`, `RESTAURANT`, `FOOD` and `QUANTITY` are parameters to be replaced. 
 
 > `add_order c/Donald Trump r/KFC f/Chicken Bucket q/100`
 
 * Items with `…` after them can be used multiple times e.g. `f/FOOD...` can be used 1 or more: `f/3 Piece Chicken Meal`, `f/Pepperoni Pizza f/Char Kway Teow` etc.
 
-* Items with `[]` are optional and can be ommitted e.g. `[t/TAG]`
-
->>>>>>> bb09d8f2
+* Items with `[]` are optional and can be ommitted e.g. `[t/TAG]...`
+
 // end::features[]
 
 // tag::universalCommand[]
@@ -164,7 +158,7 @@
 
 Format: `add n/NAME p/PHONE [t/TAG]...`
 
-Example: `add n/John Doe p/91234567 t/Japanese t/Noodles`
+> `add n/John Doe p/91234567 t/Japanese t/Noodles`
 
 ==== Editing a customer: `edit`
 
@@ -172,7 +166,7 @@
 
 Format: `edit INDEX [n/NAME] [p/PHONE] [t/TAGS]...`
 
-Example: `edit 1 n/John Hoe p/97654321 t/Indian`
+> `edit 1 n/John Hoe p/97654321 t/Indian`
 
 ==== Deleting a customer: `delete`
 
@@ -180,7 +174,7 @@
 
 Format: `delete INDEX`
 
-Example: `delete 1`
+> `delete 1`
 
 ==== Viewing a customer's order history: `history`
 
@@ -188,7 +182,7 @@
 
 Format: `history INDEX`
 
-Example: `history 1`
+> `history 1`
 
 // end::customerCommand[]
 // tag::restaurantCommand[]
@@ -302,20 +296,10 @@
 - Exit application: `-exit`
 
 * Customer commands
-<<<<<<< HEAD
 - Adding a customer: `add n/NAME p/PHONE [t/TAG]...`
 - Editing a customer: `edit INDEX [n/NAME] [p/PHONE] [t/TAGS]...`
 - Deleting a customer: `delete INDEX`
 - Viewing a customer's order history: `history INDEX`
-=======
-- List customers: -list
-- List specified customer info: -list {name}
-- Edit customer info: -edit {customer name} -n      {customer name} -a {address} -r {reward tier} -o {number of order}
-- Edit specific customer info: -edit -n {customer name} {info type} -d {description}
-- Sort customer to info type: -sort {info type}
-- Show order history of customer: -history {customer name}
-- Delete customer: -delete {customer name}
->>>>>>> bb09d8f2
 
 * Restaurant commands
 - List restaurants: -list
